--- conflicted
+++ resolved
@@ -4,7 +4,6 @@
 
 const HistoryEventTypeMapping = z.record(z.record(z.string()));
 
-<<<<<<< HEAD
 const RuiIcon = z.string().transform((icon) => {
   if (Array.prototype.includes.call(RuiIcons, icon))
     return icon satisfies RuiIcons;
@@ -12,12 +11,11 @@
   console.warn(`${icon} returned from the backend does not match RuiIcons`);
   return 'question-line' satisfies RuiIcons;
 });
-=======
+
 const HistoryEventTypeGlobalMapping = z.record(z.record(z.object({
   default: z.string(),
   exchange: z.string().optional(),
 })));
->>>>>>> be8cfecb
 
 const HistoryEventCategoryDetail = z.object({
   label: z.string(),
