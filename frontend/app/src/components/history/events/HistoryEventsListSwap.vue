--- conflicted
+++ resolved
@@ -188,7 +188,6 @@
         />
       </LazyLoader>
 
-<<<<<<< HEAD
       <div
         key="history-event-assets"
         class="flex flex-col col-span-10 md:col-span-6 @5xl:!col-span-8 relative"
@@ -203,12 +202,6 @@
           color="primary"
           class="absolute top-3 -left-2 md:left-1.5 size-5 z-[6]"
           @click="expanded = !expanded"
-=======
-        <LazyLoader
-          v-if="!expanded && eventIndex === 0 && usedEvents.length > 1"
-          key="swap-arrow"
-          class="flex items-center px-2 @md:pl-0 h-14 col-start-5"
->>>>>>> 06dc9468
         >
           <RuiIcon
             class="hidden group-hover:block"
@@ -240,9 +233,8 @@
             @refresh="emit('refresh')"
           />
 
-<<<<<<< HEAD
           <LazyLoader
-            v-if="!expanded && eventIndex === 0 && usedEvents.length > 0"
+            v-if="!expanded && eventIndex === 0 && usedEvents.length > 1"
             key="swap-arrow"
             class="flex items-center px-2 @md:pl-0 h-14 col-start-5"
           >
@@ -256,12 +248,13 @@
       </div>
 
       <LazyLoader
-        v-if="!expanded && getCompactNotes(events)"
+        v-if="!expanded"
         key="history-event-notes"
         class="py-2 pt-4 md:pl-0 @5xl:!pl-0 @5xl:pt-4 col-span-10 @md:col-span-7 @5xl:!col-span-4"
         min-height="80"
       >
         <HistoryEventNote
+          v-if="getCompactNotes(events)"
           :notes="getCompactNotes(events)"
           :amount="events.map(item => item.amount)"
         />
@@ -276,7 +269,7 @@
         <HistoryEventsListItemAction
           :item="events[0]"
           :index="0"
-          :events="events"
+          :events="allEvents"
           @edit-event="emit('edit-event', $event)"
           @delete-event="emit('delete-event', $event)"
           @show:missing-rule-action="emit('show:missing-rule-action', $event)"
@@ -284,37 +277,6 @@
       </LazyLoader>
     </TransitionGroup>
   </div>
-=======
-    <LazyLoader
-      v-if="!expanded"
-      key="history-event-notes"
-      class="py-2 pt-4 md:pl-0 @5xl:!pl-0 @5xl:pt-4 col-span-10 @md:col-span-7 @5xl:!col-span-4"
-      min-height="80"
-    >
-      <HistoryEventNote
-        v-if="getCompactNotes(events)"
-        :notes="getCompactNotes(events)"
-        :amount="events.map(item => item.amount)"
-      />
-    </LazyLoader>
-
-    <LazyLoader
-      v-if="!expanded"
-      key="history-event-actions"
-      class="py-2 @5xl:!py-4 col-span-10 @md:col-span-3"
-      min-height="40"
-    >
-      <HistoryEventsListItemAction
-        :item="events[0]"
-        :index="0"
-        :events="allEvents"
-        @edit-event="emit('edit-event', $event)"
-        @delete-event="emit('delete-event', $event)"
-        @show:missing-rule-action="emit('show:missing-rule-action', $event)"
-      />
-    </LazyLoader>
-  </TransitionGroup>
->>>>>>> 06dc9468
 </template>
 
 <style lang="scss" scoped>
