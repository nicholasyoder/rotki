--- conflicted
+++ resolved
@@ -84,7 +84,6 @@
   };
 }
 
-<<<<<<< HEAD
 const showCheckbox = computed<boolean>(() => {
   if (!props.selection || props.compact) {
     return false;
@@ -105,12 +104,11 @@
     }
   },
 });
-=======
+
 const eventAsset = useRefMap(item, ({ asset }) => asset);
 
 const { useIsAssetIgnored } = useIgnoredAssetsStore();
 const isIgnoredAsset = useIsAssetIgnored(eventAsset);
->>>>>>> 06dc9468
 </script>
 
 <template>
