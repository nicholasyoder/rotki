--- conflicted
+++ resolved
@@ -30,9 +30,6 @@
 const debouncedIsDecoding = refDebounced(isDecoding, 500);
 const usedIsDecoding = logicOr(isDecoding, debouncedIsDecoding);
 const isTransactionsLoading = isTaskRunning(TaskType.TX);
-const isPartiallyDecoding = isTaskRunning(TaskType.TRANSACTIONS_DECODING, {
-  all: false,
-});
 const isFullyDecoding = isTaskRunning(TaskType.TRANSACTIONS_DECODING, {
   all: true,
 });
@@ -250,13 +247,8 @@
       >
         <template #prepend>
           <RuiIcon
-<<<<<<< HEAD
             v-if="!partialEventTaskLoading"
             name="lu-layout-list"
-=======
-            v-if="!isPartiallyDecoding"
-            name="list-check-2"
->>>>>>> 39a83dc1
           />
           <RuiProgress
             v-else
@@ -275,13 +267,8 @@
       >
         <template #prepend>
           <RuiIcon
-<<<<<<< HEAD
             v-if="!allEventTaskLoading"
             name="lu-rotate-ccw"
-=======
-            v-if="!isFullyDecoding"
-            name="restart-line"
->>>>>>> 39a83dc1
           />
           <RuiProgress
             v-else
