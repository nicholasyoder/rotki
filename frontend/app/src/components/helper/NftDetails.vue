--- conflicted
+++ resolved
@@ -1,11 +1,5 @@
 <script setup lang="ts">
 import { type ComputedRef } from 'vue';
-<<<<<<< HEAD
-import { Section } from '@/types/status';
-=======
-import { useAssetCacheStore } from '@/store/assets/asset-cache';
-import { useAssetInfoRetrieval } from '@/store/assets/retrieval';
->>>>>>> 1c37285c
 import { isVideo } from '@/utils/nft';
 
 const props = defineProps({
@@ -42,12 +36,6 @@
   return data?.name || get(collectionName);
 });
 
-<<<<<<< HEAD
-const { isLoading } = useStatusStore();
-const loading = isLoading(Section.NON_FUNGIBLE_BALANCES);
-
-=======
->>>>>>> 1c37285c
 const { isPending } = useAssetCacheStore();
 const isNftDetailLoading = isPending(identifier);
 
