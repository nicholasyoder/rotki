--- conflicted
+++ resolved
@@ -59,12 +59,8 @@
 const states = {
   amount,
   eventIdentifier,
-<<<<<<< HEAD
+  isExit,
   timestamp,
-=======
-  isExit,
-  timestamp: datetime,
->>>>>>> e71ffebf
   validatorIndex,
   withdrawalAddress,
 };
@@ -121,14 +117,9 @@
   if (!(await get(v$).$validate()))
     return false;
 
-<<<<<<< HEAD
-=======
   const eventData = get(data);
   const editable = eventData.type === 'edit' ? eventData.event : undefined;
 
-  const timestamp = convertToTimestamp(get(datetime), DateFormat.DateMonthYearHourMinuteSecond, true);
-
->>>>>>> e71ffebf
   const payload: NewEthWithdrawalEventPayload = {
     amount: get(numericAmount).isNaN() ? Zero : get(numericAmount),
     entryType: HistoryEventEntryType.ETH_WITHDRAWAL_EVENT,
