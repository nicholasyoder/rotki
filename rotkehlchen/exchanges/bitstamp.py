--- conflicted
+++ resolved
@@ -321,12 +321,8 @@
                         crypto_movement.amount == asset_movement.amount + asset_movement.extra_data['fee'] and  # noqa: E501
                         abs(crypto_movement.timestamp - asset_movement.timestamp) <= BITSTAMP_MATCHING_TOLERANCE  # noqa: E501
                 ):
-<<<<<<< HEAD
                     asset_movement.extra_data.update(crypto_movement.extra_data)
                     del asset_movement.extra_data['fee']  # no need to save this to the DB
-=======
-                    asset_movement.extra_data.update(crypto_movement.extra_data)  # type: ignore  # crypto_movement.extra_data should always be set here
->>>>>>> f44588bf
                     indices_to_delete.append(idx)
                     break
 
