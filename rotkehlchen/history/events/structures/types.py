from enum import Enum, auto
from typing import Any, Literal, NamedTuple

from rotkehlchen.utils.mixins.enums import SerializableEnumNameMixin

EVM_EVENT_FIELDS = tuple[
    bytes,          # tx_hash
    str | None,  # counterparty
    str | None,  # product
    str | None,  # address
    str | None,  # extra_data
]


EVM_EVENT_DB_TUPLE_READ = tuple[
    int,            # identifier
    str,            # event_identifier
    int,            # sequence_index
    int,            # timestamp
    str,            # location
    str | None,  # location label
    str,            # asset
    str,            # amount
    str,            # usd value
    str | None,  # notes
    str,            # type
    str,            # subtype
    bytes,          # tx_hash
    str,            # address
    str | None,  # counterparty
    str | None,  # product
    str | None,  # extra_data
]


class HistoryEventType(SerializableEnumNameMixin):
    TRADE = 0
    STAKING = auto()
    DEPOSIT = auto()
    WITHDRAWAL = auto()
    TRANSFER = auto()
    SPEND = auto()
    RECEIVE = auto()
    # forced adjustments of a system, like a CEX. For example having DAO in Kraken
    # and Kraken delisting them and exchanging them for ETH for you
    ADJUSTMENT = auto()
    # An informational event. For kraken entries it means an unknown event
    INFORMATIONAL = auto()
    MIGRATE = auto()
    RENEW = auto()
    DEPLOY = auto()
    FAIL = auto()


class HistoryEventSubType(SerializableEnumNameMixin):
    REWARD = 0
    DEPOSIT_ASSET = auto()  # deposit asset in a contract, for staking etc.
    REMOVE_ASSET = auto()  # remove asset from a contract. from staking etc.
    FEE = auto()
    SPEND = auto()
    RECEIVE = auto()
    APPROVE = auto()
    AIRDROP = auto()
    BRIDGE = auto()
    GOVERNANCE = auto()
    NONE = auto()  # Have a value for None to not get into NULL/None comparison hell
    GENERATE_DEBT = auto()
    PAYBACK_DEBT = auto()
    # receive a wrapped asset of something in any protocol. eg cDAI from DAI
    RECEIVE_WRAPPED = auto()
    # return a wrapped asset of something in any protocol. eg. CDAI to DAI
    RETURN_WRAPPED = auto()
    DONATE = auto()
    # subtype for ENS and other NFTs
    NFT = auto()
    # for DXDAO Mesa, Gnosis cowswap etc.
    PLACE_ORDER = auto()
    LIQUIDATE = auto()
    INTEREST_PAYMENT = auto()
    CANCEL_ORDER = auto()  # for cancelling orders like ETH orders in cowswap
    REFUND = auto()  # for refunding, e.g. refunding ETH in cowswap
    BLOCK_PRODUCTION = auto()
    MEV_REWARD = auto()
    APPLY = auto()
    UPDATE = auto()
    CREATE = auto()  # used when tx creates a new entity like Maker vault or Gnosis safe
    ATTEST = auto()
    PAYMENT = auto()
    GRANT = auto()
    INTEREST = auto()

    def serialize_or_none(self) -> str | None:
        return self.serialize()


class EventDirection(SerializableEnumNameMixin):
    """Describes the direction of an asset's movement (to the user, from the user or neutral)"""
    IN = auto()
    OUT = auto()
    NEUTRAL = auto()


class EventCategoryDetails(NamedTuple):
    label: str
    icon: str
    color: Literal['success', 'error'] | None = None

    def serialize(self) -> dict[str, Any]:
        result = {'label': self.label, 'icon': self.icon}
        if self.color is not None:
            result['color'] = self.color
        return result


class EventCategory(Enum):
    """User friendly categories to classify combinations of event type and event subtype

    Can't use auto() yet cause has to be only thing in line.
    https://docs.python.org/3/library/enum.html#enum.auto

    From 3.11 and on we will be able to adjust.
    """
    SEND = 1, EventDirection.OUT
    RECEIVE = 2, EventDirection.IN
    SWAP_OUT = 3, EventDirection.OUT
    SWAP_IN = 4, EventDirection.IN
    MIGRATE_OUT = 5, EventDirection.OUT
    MIGRATE_IN = 6, EventDirection.IN
    APPROVAL = 7, EventDirection.NEUTRAL
    DEPOSIT = 8, EventDirection.OUT
    WITHDRAW = 9, EventDirection.IN
    AIRDROP = 10, EventDirection.IN
    BORROW = 11, EventDirection.IN
    REPAY = 12, EventDirection.OUT
    DEPLOY = 12, EventDirection.NEUTRAL
    DEPLOY_WITH_SPEND = 13, EventDirection.OUT
    BRIDGE_DEPOSIT = 14, EventDirection.OUT
    BRIDGE_WITHDRAWAL = 15, EventDirection.IN
    GOVERNANCE = 16, EventDirection.NEUTRAL
    DONATE = 17, EventDirection.OUT
    RECEIVE_DONATION = 18, EventDirection.IN
    RENEW = 19, EventDirection.OUT
    PLACE_ORDER = 20, EventDirection.NEUTRAL
    TRANSFER = 21, EventDirection.NEUTRAL
    CLAIM_REWARD = 22, EventDirection.IN
    LIQUIDATION_REWARD = 23, EventDirection.IN
    LIQUIDATION_LOSS = 24, EventDirection.OUT
    INFORMATIONAL = 25, EventDirection.NEUTRAL
    CANCEL_ORDER = 26, EventDirection.IN
    REFUND = 27, EventDirection.IN
    FEE = 28, EventDirection.OUT
    MEV_REWARD = 29, EventDirection.IN
    STAKING_REWARD = 30, EventDirection.IN
    CREATE_BLOCK = 31, EventDirection.IN
    CREATE_PROJECT = 32, EventDirection.NEUTRAL
    UPDATE_PROJECT = 33, EventDirection.NEUTRAL
    APPLY = 34, EventDirection.NEUTRAL
    STAKE_DEPOSIT = 35, EventDirection.OUT
    UNSTAKE = 36, EventDirection.IN
    ATTEST = 37, EventDirection.NEUTRAL
    STAKE_EXIT = 38, EventDirection.IN
<<<<<<< HEAD
    FAIL = 39, EventDirection.OUT
    PAY = 40, EventDirection.OUT
    RECEIVE_PAYMENT = 41, EventDirection.IN
    RECEIVE_GRANT = 42, EventDirection.IN
    INTEREST = 43, EventDirection.IN
=======
    PAY = 39, EventDirection.OUT
    RECEIVE_PAYMENT = 40, EventDirection.IN
    RECEIVE_GRANT = 41, EventDirection.IN
    CEX_DEPOSIT = 42, EventDirection.IN
    CEX_WITHDRAWAL = 43, EventDirection.OUT
>>>>>>> be8cfecb

    @property
    def direction(self) -> EventDirection:
        return self.value[1]

    def __str__(self) -> str:
        return ' '.join(word.lower() for word in self.name.split('_'))  # pylint: disable=no-member

    def serialize(self) -> str:
        return str(self)<|MERGE_RESOLUTION|>--- conflicted
+++ resolved
@@ -159,19 +159,13 @@
     UNSTAKE = 36, EventDirection.IN
     ATTEST = 37, EventDirection.NEUTRAL
     STAKE_EXIT = 38, EventDirection.IN
-<<<<<<< HEAD
     FAIL = 39, EventDirection.OUT
     PAY = 40, EventDirection.OUT
     RECEIVE_PAYMENT = 41, EventDirection.IN
     RECEIVE_GRANT = 42, EventDirection.IN
     INTEREST = 43, EventDirection.IN
-=======
-    PAY = 39, EventDirection.OUT
-    RECEIVE_PAYMENT = 40, EventDirection.IN
-    RECEIVE_GRANT = 41, EventDirection.IN
-    CEX_DEPOSIT = 42, EventDirection.IN
-    CEX_WITHDRAWAL = 43, EventDirection.OUT
->>>>>>> be8cfecb
+    CEX_DEPOSIT = 44, EventDirection.IN
+    CEX_WITHDRAWAL = 45, EventDirection.OUT
 
     @property
     def direction(self) -> EventDirection:
