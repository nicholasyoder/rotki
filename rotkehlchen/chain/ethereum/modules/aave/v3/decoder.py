--- conflicted
+++ resolved
@@ -22,20 +22,15 @@
             evm_inquirer=evm_inquirer,
             base_tools=base_tools,
             msg_aggregator=msg_aggregator,
-<<<<<<< HEAD
             pool_addresses=(
                 POOL_ADDRESS,
                 string_to_evm_address('0x4e033931ad43597d96D6bcc25c280717730B58B1'),  # lido pool
                 string_to_evm_address('0x0AA97c284e98396202b6A04024F5E2c65026F3c0'),  # etherfi
             ),
-            native_gateways=(string_to_evm_address('0x893411580e590D62dDBca8a703d61Cc4A8c7b2b9'),),
-=======
-            pool_address=string_to_evm_address('0x87870Bca3F3fD6335C3F4ce8392D69350B4fA4E2'),
             native_gateways=(
                 string_to_evm_address('0x893411580e590D62dDBca8a703d61Cc4A8c7b2b9'),
                 string_to_evm_address('0xA434D495249abE33E031Fe71a969B81f3c07950D'),
             ),
->>>>>>> de31d43a
             treasury=string_to_evm_address('0x464C71f6c2F760DdA6093dCB91C24c39e5d6e18c'),
             incentives=string_to_evm_address('0x8164Cc65827dcFe994AB23944CBC90e0aa80bFcb'),
         )