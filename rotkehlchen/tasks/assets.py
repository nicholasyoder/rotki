import logging
from collections import defaultdict
from typing import TYPE_CHECKING, Final

from rotkehlchen.api.websockets.typedefs import WSMessageType
from rotkehlchen.assets.asset import Asset, UnderlyingToken
from rotkehlchen.assets.types import AssetType
from rotkehlchen.assets.utils import (
    TokenEncounterInfo,
    check_if_spam_token,
    get_or_create_evm_token,
)
from rotkehlchen.chain.base.modules.aave.v3.constants import (
    AAVE_V3_DATA_PROVIDER as AAVE_V3_DATA_PROVIDER_BASE,
)
from rotkehlchen.chain.ethereum.modules.aave.v3.constants import (
    AAVE_V3_DATA_PROVIDER as AAVE_V3_DATA_PROVIDER_ETH,
)
from rotkehlchen.chain.ethereum.utils import MULTICALL_CHUNKS
from rotkehlchen.chain.evm.constants import EVM_ADDRESS_REGEX
from rotkehlchen.chain.evm.decoding.aave.constants import CPT_AAVE_V3
from rotkehlchen.chain.evm.decoding.aave.v3.constants import (
    AAVE_V3_DATA_PROVIDER as AAVE_V3_DATA_PROVIDER_EVM,
)
from rotkehlchen.chain.evm.decoding.constants import ERC20_OR_ERC721_TRANSFER
from rotkehlchen.chain.evm.types import string_to_evm_address
from rotkehlchen.chain.gnosis.modules.aave.v3.constants import (
    AAVE_V3_DATA_PROVIDER as AAVE_V3_DATA_PROVIDER_GNO,
)
from rotkehlchen.chain.scroll.modules.aave.v3.constants import (
    AAVE_V3_DATA_PROVIDER as AAVE_V3_DATA_PROVIDER_SCRL,
)
from rotkehlchen.constants.assets import A_USD
from rotkehlchen.constants.misc import ONE
from rotkehlchen.constants.prices import ZERO_PRICE
from rotkehlchen.db.cache import DBCacheStatic
from rotkehlchen.db.constants import EVM_EVENT_FIELDS, HISTORY_BASE_ENTRY_FIELDS
from rotkehlchen.db.dbhandler import DBHandler
from rotkehlchen.db.drivers.gevent import DBCursor
from rotkehlchen.db.evmtx import DBEvmTx
from rotkehlchen.db.filtering import EVM_EVENT_JOIN, EvmEventFilterQuery
from rotkehlchen.db.history_events import DBHistoryEvents, filter_ignore_asset_query
from rotkehlchen.db.settings import CachedSettings
from rotkehlchen.errors.misc import NotERC20Conformant, RemoteError
from rotkehlchen.errors.serialization import DeserializationError
from rotkehlchen.globaldb.cache import (
    globaldb_general_cache_exists,
    globaldb_get_general_cache_values,
)
from rotkehlchen.globaldb.handler import GlobalDBHandler
from rotkehlchen.history.events.structures.evm_event import EvmEvent
from rotkehlchen.history.events.structures.types import (
    EventDirection,
    HistoryEventSubType,
    HistoryEventType,
)
from rotkehlchen.inquirer import Inquirer
from rotkehlchen.logging import RotkehlchenLogsAdapter
from rotkehlchen.serialization.deserialize import deserialize_evm_address
from rotkehlchen.types import (
    CHAINID_TO_SUPPORTED_BLOCKCHAIN,
    EVM_LOCATIONS,
    EVMLIKE_LOCATIONS,
    SPAM_PROTOCOL,
    SUPPORTED_EVM_EVMLIKE_CHAINS_TYPE,
    CacheType,
    ChainID,
    EvmTokenKind,
    SupportedBlockchain,
)
from rotkehlchen.utils.misc import ts_now, ts_sec_to_ms

if TYPE_CHECKING:
    from rotkehlchen.chain.aggregator import ChainsAggregator
    from rotkehlchen.types import ChecksumEvmAddress


logger = logging.getLogger(__name__)
log = RotkehlchenLogsAdapter(logger)

SYMBOL_AND_NAME_ASSETS_QUERY = (
    'SELECT C.symbol, A.name, A.identifier, B.chain FROM evm_tokens as B LEFT JOIN '
    'common_asset_details AS C ON C.identifier = B.identifier JOIN assets as A on '
    'A.identifier=B.identifier WHERE B.PROTOCOL IS NOT ? ORDER BY C.symbol'
)
MULTISEND_SPAM_THRESHOLD = 10  # we cover the case of multiple token rewards in the same transactions  # noqa: E501
KNOWN_FALSE_POSITIVES: Final = {
    'eip155:1/erc20:0xA0b73E1Ff0B80914AB6fe0444E65848C4C34450b',  # crypto.com CRO token
    'eip155:1/erc20:0xB63B606Ac810a52cCa15e44bB630fd42D8d1d83d',  # crypto.com
}


def _add_spam_asset(
        detected_spam_assets: list[str],
        globaldb: GlobalDBHandler,
        user_db: DBHandler,
        user_db_write_cursor: DBCursor,
) -> None:
    """Updates the protocol to SPAM_PROTOCOL for the list of assets
    provided and also ignores it
    """
    with globaldb.conn.write_ctx() as write_cursor:
        query = 'UPDATE evm_tokens SET protocol=? WHERE identifier=?'
        write_cursor.executemany(
            query,
            [(SPAM_PROTOCOL, identifier) for identifier in detected_spam_assets],
        )

    user_db.ignore_multiple_assets(
        write_cursor=user_db_write_cursor,
        assets=detected_spam_assets,
    )


def autodetect_spam_assets_in_db(user_db: DBHandler) -> None:
    """
    Autodetect spam tokens already in the globaldb and ignore them.
    If any token gets detected a ws message will be sent to refresh balances for the chain
    where it was detected.
    """
    globaldb = GlobalDBHandler()
    detected_spam_assets = []
    chains_to_refresh: set[ChainID] = set()

    # Check if any tokens in the global DB not marked as spam are actually matching
    # the spam patterns
    with globaldb.conn.read_ctx() as cursor:
        cursor.execute(SYMBOL_AND_NAME_ASSETS_QUERY, (SPAM_PROTOCOL,))
        for symbol, name, identifier, chain_id in cursor:
            if identifier in KNOWN_FALSE_POSITIVES:
                continue

            if check_if_spam_token(symbol=symbol, name=name) is False:
                continue

            # check if the asset is whitelisted and skip if it is
            with GlobalDBHandler().conn.read_ctx() as globaldb_cursor:
                if globaldb_general_cache_exists(
                    cursor=globaldb_cursor,
                    key_parts=(CacheType.SPAM_ASSET_FALSE_POSITIVE,),
                    value=identifier,
                ):
                    continue

            deserialized_chain_id = ChainID.deserialize_from_db(chain_id)
            detected_spam_assets.append(identifier)
            chains_to_refresh.add(deserialized_chain_id)
            log.debug(f'Detected spam token {identifier} at chain {deserialized_chain_id}')

    if len(detected_spam_assets) == 0:
        return

    # update the user list of ignored assets
    with user_db.conn.write_ctx() as write_cursor:
        _add_spam_asset(
            detected_spam_assets=detected_spam_assets,
            globaldb=globaldb,
            user_db=user_db,
            user_db_write_cursor=write_cursor,
        )
        write_cursor.execute(  # remember last time spam detection ran
            'INSERT OR REPLACE INTO key_value_cache (name, value) VALUES (?, ?)',
            (DBCacheStatic.LAST_SPAM_ASSETS_DETECT_KEY.value, str(ts_now())),
        )

    for chain in chains_to_refresh:
        if chain not in CHAINID_TO_SUPPORTED_BLOCKCHAIN:
            continue

        user_db.msg_aggregator.add_message(
            message_type=WSMessageType.REFRESH_BALANCES,
            data={
                'type': 'blockchain_balances',
                'blockchain': chain.to_blockchain().serialize(),
            },
        )


def augmented_spam_detection(user_db: DBHandler) -> None:
    """
    Make a more exhaustive check looking for spam tokens. What it does is:
    1. Query the assets in the history events
    2. Filter the assets that have only receive events
    3. Check if the logs for the tx receipt has more than MULTISEND_SPAM_THRESHOLD transfers
    4. Check price using defillama as oracle

    For any asset that passes all the previous filters we mark it as spam and it is ignored.
    """
    history_db = DBHistoryEvents(user_db)
    evm_tx_db = DBEvmTx(user_db)
    inquirer = Inquirer()
    globaldb = GlobalDBHandler()
    usd_asset = A_USD.resolve_to_fiat_asset()
    chains_with_spam: set[ChainID] = set()

    spam_assets: set[str] = set()
    with (
        user_db.conn.read_ctx() as cursor,
        globaldb.conn.read_ctx() as globaldb_cursor,
    ):
        cursor.execute('SELECT DISTINCT asset FROM history_events')
        assets = [row[0] for row in cursor]
        # query assets marked as false positive
        false_positive_ids = set(globaldb_get_general_cache_values(
            cursor=globaldb_cursor,
            key_parts=(CacheType.SPAM_ASSET_FALSE_POSITIVE,),
        ))

        globaldb_cursor.execute(  # take only assets that are in the global DB
            f'SELECT identifier FROM assets WHERE identifier IN ({", ".join(["?"] * len(assets))}) AND type=?',  # noqa: E501
            [*assets, AssetType.EVM_TOKEN.serialize_for_db()],
        )

        for (asset_id,) in globaldb_cursor:
            if asset_id in false_positive_ids:
                continue

            asset = Asset(asset_id)
            events: list[EvmEvent] = history_db.get_history_events(
                cursor=cursor,
                filter_query=EvmEventFilterQuery.make(
                    assets=(asset,),
                    order_by_rules=[('timestamp', True)],
                    excluded_locations=list(EVMLIKE_LOCATIONS),  # exclude evm like events because they don't have EVM transactions  # noqa: E501
                ),
                has_premium=True,
                group_by_event_ids=False,
            )

            if (
                len(events) == 0 or
                not all(event.event_type == HistoryEventType.RECEIVE and event.event_subtype == HistoryEventSubType.NONE for event in events)  # noqa: E501
            ):  # check if all the events are receive and nothing else
                continue

            if (receipt := evm_tx_db.get_receipt(
                cursor=cursor,
                tx_hash=events[0].tx_hash,
                chain_id=ChainID(events[0].location.to_chain_id()),
            )) is None:  # check if the transaction could be a multisend
                log.error(f'Could not find receipt for event {events[0].identifier=}')
                continue

            transfer_counter: defaultdict[ChecksumEvmAddress, int] = defaultdict(int)
            # check if there is a contract that made what we consider a spam amount of transfers
            for log_event in receipt.logs:
                if log_event.topics[0] == ERC20_OR_ERC721_TRANSFER:
                    transfer_counter[log_event.address] += 1

                # check if a specific contract performed transfers above the threshold
                if any(tx_count >= MULTISEND_SPAM_THRESHOLD for tx_count in transfer_counter.values()):  # noqa: E501
                    break
            else:
                continue  # not spam

            token = asset.resolve_to_evm_token()
            try:  # check if defillama has a price for the token as a last check
                price, _ = inquirer._defillama.query_current_price(
                    from_asset=token,
                    to_asset=usd_asset,
                    match_main_currency=True,
                )
            except RemoteError:
                log.error(
                    f'Failed to query defillama when doing spam detection on {asset=}. '
                    'Skipping it for now',
                )
                continue

            if price == ZERO_PRICE:
                log.info(f'Determined {asset} is a spam asset. Marking it as such.')
                spam_assets.add(asset.identifier)
                chains_with_spam.add(token.chain_id)

    with user_db.conn.write_ctx() as write_cursor:
        _add_spam_asset(
            detected_spam_assets=list(spam_assets),
            globaldb=globaldb,
            user_db=user_db,
            user_db_write_cursor=write_cursor,
        )
        write_cursor.execute(  # remember last time augmented spam detection ran
            'INSERT OR REPLACE INTO key_value_cache (name, value) VALUES (?, ?)',
            (DBCacheStatic.LAST_AUGMENTED_SPAM_ASSETS_DETECT_KEY.value, str(ts_now())),
        )

    for chain in chains_with_spam:  # let frontend know so they refresh balances
        if chain not in CHAINID_TO_SUPPORTED_BLOCKCHAIN:
            continue

        user_db.msg_aggregator.add_message(
            message_type=WSMessageType.REFRESH_BALANCES,
            data={
                'type': 'blockchain_balances',
                'blockchain': chain.to_blockchain().serialize(),
            },
        )


def update_owned_assets(user_db: DBHandler) -> None:
    """Wrapper to be used in async task to update owned assets"""
    with user_db.conn.read_ctx() as cursor:
        user_db.update_owned_assets_in_globaldb(cursor=cursor)

    with user_db.conn.write_ctx() as write_cursor:
        write_cursor.execute(  # remember last task ran
            'INSERT OR REPLACE INTO key_value_cache (name, value) VALUES (?, ?)',
            (DBCacheStatic.LAST_OWNED_ASSETS_UPDATE.value, str(ts_now())),
        )


def update_aave_v3_underlying_assets(chains_aggregator: 'ChainsAggregator') -> None:
    """Fetch the Aave v3 underlying assets and populate `underlying_tokens_list` in globaldb"""
    for chain_id, data_provider_address in (
        (ChainID.ETHEREUM, AAVE_V3_DATA_PROVIDER_ETH),
        (ChainID.OPTIMISM, AAVE_V3_DATA_PROVIDER_EVM),
        (ChainID.POLYGON_POS, AAVE_V3_DATA_PROVIDER_EVM),
        (ChainID.ARBITRUM_ONE, AAVE_V3_DATA_PROVIDER_EVM),
        (ChainID.BASE, AAVE_V3_DATA_PROVIDER_BASE),
        (ChainID.GNOSIS, AAVE_V3_DATA_PROVIDER_GNO),
        (ChainID.SCROLL, AAVE_V3_DATA_PROVIDER_SCRL),
    ):
        if len(chains_aggregator.accounts.get(chain_id.to_blockchain())) == 0:
            continue  # avoid querying chains without nodes connected

        node_inquirer = chains_aggregator.get_evm_manager(chain_id=chain_id).node_inquirer  # type: ignore[arg-type]  # all iterated ChainIDs are supported
        aave_data_provider = node_inquirer.contracts.contract(address=data_provider_address)
        underlying_tokens = []

        try:
            for _, token_address in aave_data_provider.call(
                node_inquirer=node_inquirer,
                method_name='getAllReservesTokens',
            ):  # get all the underlying tokens in aave v3
                try:
                    underlying_tokens.append(deserialize_evm_address(token_address))
                except DeserializationError as e:
                    log.error(f'Failed to deserialize Aave v3 underlying token address: {token_address} due to {e!s}')  # noqa: E501
                    continue

            reserve_tokens_addresses = node_inquirer.multicall(
                calls=[(  # get all the reserve tokens for each underlying token
                    aave_data_provider.address,
                    aave_data_provider.encode(
                        method_name='getReserveTokensAddresses',
                        arguments=[underlying_token],
                    ),
                ) for underlying_token in underlying_tokens],
                calls_chunk_size=4 if chain_id in {ChainID.ARBITRUM_ONE, ChainID.BASE} else MULTICALL_CHUNKS,  # arbiscan and basescan API breaks with chunk_size > 4  # noqa: E501
            )
        except RemoteError as e:
            log.error(f'Failed to query Aave v3 reserve tokens addresses due to {e!s}')
            continue

        # add the mappings of underlying tokens to the globaldb
        for underlying_idx, underlying_token_address in enumerate(underlying_tokens):
            for decoded_reserve_token_address in aave_data_provider.decode(
                method_name='getReserveTokensAddresses',
                arguments=[underlying_token_address],
                result=reserve_tokens_addresses[underlying_idx],
            ):
                try:
                    # calling get_or_create_evm_token along with the underlying_tokens attribute
                    # will first ensure that both underlying and reserve tokens info is added,
                    # then the mapping is saved. This order is necessary due to its FK relationship
                    decoded_reserve_token = get_or_create_evm_token(
                        evm_inquirer=node_inquirer,
                        userdb=node_inquirer.database,
                        evm_address=deserialize_evm_address(decoded_reserve_token_address),
                        chain_id=chain_id,
                        protocol=CPT_AAVE_V3,
                        token_kind=EvmTokenKind.ERC20,
                        underlying_tokens=[UnderlyingToken(
                            address=underlying_token_address,
                            token_kind=EvmTokenKind.ERC20,
                            weight=ONE,
                        )],
                        encounter=TokenEncounterInfo(should_notify=False),
                    )
                except DeserializationError as e:
                    log.error(
                        'Failed to deserialize Aave v3 reserve token address: '
                        f'{decoded_reserve_token_address} due to {e!s}',
                    )
                except NotERC20Conformant as e:
                    log.error(
                        f'Failed to add underlying token {underlying_token_address} for '
                        f'{decoded_reserve_token.identifier} due to {e!s}',
                    )

    with chains_aggregator.database.conn.write_ctx() as write_cursor:
        chains_aggregator.database.set_static_cache(  # remember last task ran
            write_cursor=write_cursor,
            name=DBCacheStatic.LAST_AAVE_V3_ASSETS_UPDATE,
            value=ts_now(),
        )


def maybe_detect_new_tokens(database: 'DBHandler') -> None:
    """Checks newly found history events with IN direction and saves their assets as detected."""
    if not CachedSettings().get_settings().auto_detect_tokens:
        return

    with database.conn.read_ctx() as cursor:
        tracked_accounts = {address_tuple[0] for address_tuple in cursor.execute(
            'SELECT DISTINCT account FROM blockchain_accounts;',
        )}

        last_save_time = database.get_last_balance_save_time(cursor)
        detected_tokens: defaultdict[tuple[SUPPORTED_EVM_EVMLIKE_CHAINS_TYPE, str], set[Asset]] = defaultdict(set)  # noqa: E501
        # we query the decoded history events that are the first event of each distinct
        # unignored asset for that account that happened on or after last_save_time.
        for event_data in cursor.execute(
            # events that are the earliest events of distinct assets after last_save_time
            f'SELECT {HISTORY_BASE_ENTRY_FIELDS}, '
            f'{EVM_EVENT_FIELDS} {EVM_EVENT_JOIN} {filter_ignore_asset_query()} '
            'AND timestamp >= ? GROUP BY asset, location_label;',
            (ts_sec_to_ms(last_save_time),),
        ):
            event = EvmEvent.deserialize_from_db(event_data[1:])
            if (
                event.location not in EVM_LOCATIONS or
                not event.asset.is_evm_token() or
                event.maybe_get_direction() != EventDirection.IN
            ):
                continue

            chain: SUPPORTED_EVM_EVMLIKE_CHAINS_TYPE = SupportedBlockchain.from_location(event.location)  # type: ignore[arg-type,assignment]  # event.location is one of EVM_LOCATIONS  # noqa: E501
            if (
                event.location_label is None or
                EVM_ADDRESS_REGEX.fullmatch(event.location_label) is None or
                event.location_label not in tracked_accounts
            ):
                log.warning(
                    f'Found invalid or non-tracked location label {event.location_label} in '
                    f'history {event=} in {event.location} while detecting new tokens. Skipping.',
                )
                continue

<<<<<<< HEAD
            detected_tokens[chain, event.location_label].append(evm_asset)
=======
            detected_tokens[(chain, event.location_label)].add(event.asset)
>>>>>>> 06ceee35

    with (
        database.conn.read_ctx() as cursor,
        database.conn.write_ctx() as write_cursor,
    ):
        for (chain, location_label), tokens in detected_tokens.items():
            old_tokens, _ = database.get_tokens_for_address(
                cursor=cursor,
                address=(address := string_to_evm_address(location_label)),
                blockchain=chain,
            )
            database.save_tokens_for_address(
                write_cursor=write_cursor,
                address=address,
                blockchain=chain,
                tokens=list(set(old_tokens or {}).union(tokens)),
            )<|MERGE_RESOLUTION|>--- conflicted
+++ resolved
@@ -437,11 +437,7 @@
                 )
                 continue
 
-<<<<<<< HEAD
-            detected_tokens[chain, event.location_label].append(evm_asset)
-=======
-            detected_tokens[(chain, event.location_label)].add(event.asset)
->>>>>>> 06ceee35
+            detected_tokens[chain, event.location_label].add(event.asset)
 
     with (
         database.conn.read_ctx() as cursor,
