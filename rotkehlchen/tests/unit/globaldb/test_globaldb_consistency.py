--- conflicted
+++ resolved
@@ -118,19 +118,11 @@
         globaldb.conn.read_ctx() as old_db_cursor,
         globaldb.packaged_db_conn().read_ctx() as packaged_db_cursor,
     ):
-<<<<<<< HEAD
-        # normally this would be 15, but since we check for compatible asset updates
-        # while upgrading the globaldb schema, it becomes 31 meaning we have all
-        # asset updates before schema-breaking changes
-        assert old_db_cursor.execute("SELECT value FROM settings WHERE name='assets_version'").fetchone()[0] == '32'  # noqa: E501
-        assert packaged_db_cursor.execute("SELECT value FROM settings WHERE name='assets_version'").fetchone()[0] == '33'  # noqa: E501
-=======
         # Assets version here is 32 because:
         # - Global DB v9->v10 includes breaking schema changes
         # - Before such changes, we pull all compatible asset updates up to v32 (max compatible)
         assert old_db_cursor.execute("SELECT value FROM settings WHERE name='assets_version'").fetchone()[0] == '32'  # noqa: E501
-        assert packaged_db_cursor.execute("SELECT value FROM settings WHERE name='assets_version'").fetchone()[0] == '32'  # noqa: E501
->>>>>>> 5bf9fbdd
+        assert packaged_db_cursor.execute("SELECT value FROM settings WHERE name='assets_version'").fetchone()[0] == '33'  # noqa: E501
 
     assets_updater = AssetsUpdater(
         globaldb=globaldb,
