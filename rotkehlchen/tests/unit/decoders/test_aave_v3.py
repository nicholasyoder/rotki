--- conflicted
+++ resolved
@@ -1475,7 +1475,6 @@
 
 
 @pytest.mark.vcr(filter_query_parameters=['apikey'])
-<<<<<<< HEAD
 @pytest.mark.parametrize('ethereum_accounts', [['0x4F243B4b795502AA5Cf562cB42EccD444c0321b0']])
 def test_aave_v3_lido_pool(
         ethereum_inquirer: EthereumInquirer,
@@ -1502,43 +1501,23 @@
 
     events, _ = get_decoded_events_of_transaction(evm_inquirer=ethereum_inquirer, tx_hash=tx_hash)
     borrow_amount, gas_fees, timestamp = '59000', '0.00170195956638183', TimestampMS(1734912023000)
-=======
-@pytest.mark.parametrize('arbitrum_one_accounts', [['0x57D4bEb0fD4438b8910fEf03a961131742D845E2', '0x1cdC859a9685103A0791075B6c365e2D583BC236']])   # noqa: E501
-def test_aave_v3_close_position_with_safe(arbitrum_one_inquirer, arbitrum_one_accounts) -> None:
-    tx_hash = deserialize_evm_tx_hash('0x56c57b83508f46d45af6b3230ee882f99df315c089af3250fbe5494ea59e5624')  # noqa: E501
-    events, _ = get_decoded_events_of_transaction(
-        evm_inquirer=arbitrum_one_inquirer,
-        tx_hash=tx_hash,
-    )
-    timestamp, user_eoa_account, user_safe_proxy, eth_interest_amount, eth_withdraw_amount, usd_paid_back_amount, gas_fees = TimestampMS(1736028280000), arbitrum_one_accounts[0], arbitrum_one_accounts[1], '0.031127570161941882', '3.007038496271076913', '2353.18136', '0.00000658667'  # noqa: E501
-
->>>>>>> 73623c2d
-    expected_events = [
-        EvmEvent(
-            tx_hash=tx_hash,
-            sequence_index=0,
-            timestamp=timestamp,
-<<<<<<< HEAD
-            location=Location.ETHEREUM,
-=======
-            location=Location.ARBITRUM_ONE,
->>>>>>> 73623c2d
-            event_type=HistoryEventType.SPEND,
-            event_subtype=HistoryEventSubType.FEE,
-            asset=A_ETH,
-            balance=Balance(amount=FVal(gas_fees)),
-<<<<<<< HEAD
-            location_label=ethereum_accounts[0],
-=======
-            location_label=user_eoa_account,
->>>>>>> 73623c2d
+    expected_events = [
+        EvmEvent(
+            tx_hash=tx_hash,
+            sequence_index=0,
+            timestamp=timestamp,
+            location=Location.ETHEREUM,
+            event_type=HistoryEventType.SPEND,
+            event_subtype=HistoryEventSubType.FEE,
+            asset=A_ETH,
+            balance=Balance(amount=FVal(gas_fees)),
+            location_label=ethereum_accounts[0],
             notes=f'Burn {gas_fees} ETH for gas',
             counterparty=CPT_GAS,
         ), EvmEvent(
             tx_hash=tx_hash,
             sequence_index=1,
             timestamp=timestamp,
-<<<<<<< HEAD
             location=Location.ETHEREUM,
             event_type=HistoryEventType.RECEIVE,
             event_subtype=HistoryEventSubType.RECEIVE_WRAPPED,
@@ -1627,7 +1606,35 @@
         counterparty=CPT_AAVE_V3,
         address=ZERO_ADDRESS,
     )]
-=======
+
+
+@pytest.mark.vcr(filter_query_parameters=['apikey'])
+@pytest.mark.parametrize('arbitrum_one_accounts', [['0x57D4bEb0fD4438b8910fEf03a961131742D845E2', '0x1cdC859a9685103A0791075B6c365e2D583BC236']])   # noqa: E501
+def test_aave_v3_close_position_with_safe(arbitrum_one_inquirer, arbitrum_one_accounts) -> None:
+    tx_hash = deserialize_evm_tx_hash('0x56c57b83508f46d45af6b3230ee882f99df315c089af3250fbe5494ea59e5624')  # noqa: E501
+    events, _ = get_decoded_events_of_transaction(
+        evm_inquirer=arbitrum_one_inquirer,
+        tx_hash=tx_hash,
+    )
+    timestamp, user_eoa_account, user_safe_proxy, eth_interest_amount, eth_withdraw_amount, usd_paid_back_amount, gas_fees = TimestampMS(1736028280000), arbitrum_one_accounts[0], arbitrum_one_accounts[1], '0.031127570161941882', '3.007038496271076913', '2353.18136', '0.00000658667'  # noqa: E501
+
+    expected_events = [
+        EvmEvent(
+            tx_hash=tx_hash,
+            sequence_index=0,
+            timestamp=timestamp,
+            location=Location.ARBITRUM_ONE,
+            event_type=HistoryEventType.SPEND,
+            event_subtype=HistoryEventSubType.FEE,
+            asset=A_ETH,
+            balance=Balance(amount=FVal(gas_fees)),
+            location_label=user_eoa_account,
+            notes=f'Burn {gas_fees} ETH for gas',
+            counterparty=CPT_GAS,
+        ), EvmEvent(
+            tx_hash=tx_hash,
+            sequence_index=1,
+            timestamp=timestamp,
             location=Location.ARBITRUM_ONE,
             event_type=HistoryEventType.TRANSFER,
             event_subtype=HistoryEventSubType.NONE,
@@ -1815,5 +1822,4 @@
             counterparty=CPT_AAVE_V3,
         ),
     ]
-    assert events == expected_events
->>>>>>> 73623c2d
+    assert events == expected_events