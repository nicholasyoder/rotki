import pytest

from rotkehlchen.assets.asset import Asset
from rotkehlchen.chain.decoding.constants import CPT_GAS
from rotkehlchen.chain.evm.constants import ZERO_ADDRESS
from rotkehlchen.chain.evm.decoding.uniswap.constants import CPT_UNISWAP_V3
from rotkehlchen.chain.evm.decoding.weth.constants import CPT_WETH
from rotkehlchen.chain.evm.types import string_to_evm_address
from rotkehlchen.chain.gnosis.modules.wxdai.constants import CPT_WXDAI
from rotkehlchen.chain.polygon_pos.modules.wmatic.constants import CPT_WMATIC
from rotkehlchen.constants import ONE
from rotkehlchen.constants.assets import (
    A_ETH,
    A_POLYGON_POS_MATIC,
    A_USDC,
    A_WETH,
    A_WETH_ARB,
    A_WETH_BASE,
    A_WETH_OPT,
    A_WETH_SCROLL,
    A_WMATIC,
    A_WXDAI,
    A_XDAI,
)
from rotkehlchen.fval import FVal
from rotkehlchen.history.events.structures.evm_event import EvmEvent
from rotkehlchen.history.events.structures.types import HistoryEventSubType, HistoryEventType
from rotkehlchen.tests.utils.ethereum import get_decoded_events_of_transaction
from rotkehlchen.types import Location, TimestampMS, deserialize_evm_tx_hash

WETH_OP_BASE_ADDRESS = string_to_evm_address('0x4200000000000000000000000000000000000006')
WMATIC_ADDRESS = string_to_evm_address('0x0d500B1d8E8eF31E21C99d1Db9A6444d3ADf1270')
WETH_SCROLL_ADDRESS = string_to_evm_address('0x5300000000000000000000000000000000000004')
WETH_MAINNET_ADDRESS = string_to_evm_address('0xC02aaA39b223FE8D0A0e5C4F27eAD9083C756Cc2')
WETH_ARB_ADDRESS = string_to_evm_address('0x82aF49447D8a07e3bd95BD0d56f35241523fBab1')


@pytest.mark.vcr
@pytest.mark.parametrize('ethereum_accounts', [['0x4B078a6A7026C32D2D6Aff763E2F37336cf552Dd']])
def test_weth_deposit(ethereum_inquirer):
    """
    Data for deposit is taken from
    https://etherscan.io/tx/0x5bb623b365def9650816dcbaf1babde8fd0ebed737db36d3a033d7cf63792daf
    """
    tx_hash = deserialize_evm_tx_hash('0x5bb623b365def9650816dcbaf1babde8fd0ebed737db36d3a033d7cf63792daf')  # noqa: E501
    timestamp = TimestampMS(1666256147000)
    events, _ = get_decoded_events_of_transaction(evm_inquirer=ethereum_inquirer, tx_hash=tx_hash)
    assert len(events) == 3
    expected_events = [
        EvmEvent(
            tx_hash=tx_hash,
            sequence_index=0,
            timestamp=timestamp,
            location=Location.ETHEREUM,
            event_type=HistoryEventType.SPEND,
            event_subtype=HistoryEventSubType.FEE,
            asset=A_ETH,
            amount=FVal('0.00057313513694104'),
            location_label='0x4B078a6A7026C32D2D6Aff763E2F37336cf552Dd',
            notes='Burn 0.00057313513694104 ETH for gas',
            counterparty=CPT_GAS,
        ), EvmEvent(
            tx_hash=tx_hash,
            sequence_index=1,
            timestamp=timestamp,
            location=Location.ETHEREUM,
            event_type=HistoryEventType.DEPOSIT,
            event_subtype=HistoryEventSubType.DEPOSIT_FOR_WRAPPED,
            asset=A_ETH,
            amount=FVal(0.06),
            location_label='0x4B078a6A7026C32D2D6Aff763E2F37336cf552Dd',
            notes='Wrap 0.06 ETH in WETH',
            counterparty=CPT_WETH,
            address=WETH_MAINNET_ADDRESS,
        ), EvmEvent(
            tx_hash=tx_hash,
            sequence_index=2,
            timestamp=timestamp,
            location=Location.ETHEREUM,
            event_type=HistoryEventType.RECEIVE,
            event_subtype=HistoryEventSubType.RECEIVE_WRAPPED,
            asset=A_WETH,
            amount=FVal(0.06),
            location_label='0x4B078a6A7026C32D2D6Aff763E2F37336cf552Dd',
            notes='Receive 0.06 WETH',
            counterparty=CPT_WETH,
            address=WETH_MAINNET_ADDRESS,
        ),
    ]
    assert events == expected_events


@pytest.mark.vcr
@pytest.mark.parametrize('ethereum_accounts', [['0x4b2975AfF4DeF34D3Cd4f4759b45faF738D790D3']])
def test_weth_withdrawal(ethereum_inquirer):
    """
    Data for withdrawal is taken from
    https://etherscan.io/tx/0x1f3aa6f7d33bfaaaf9cdd92b16fecdf911341601c02ad89b4ec0b80c66c28a07
    """
    tx_hash = deserialize_evm_tx_hash('0x1f3aa6f7d33bfaaaf9cdd92b16fecdf911341601c02ad89b4ec0b80c66c28a07')  # noqa: E501
    timestamp = TimestampMS(1666256147000)
    events, _ = get_decoded_events_of_transaction(evm_inquirer=ethereum_inquirer, tx_hash=tx_hash)
    assert len(events) == 3
    expected_events = [
        EvmEvent(
            tx_hash=tx_hash,
            sequence_index=0,
            timestamp=timestamp,
            location=Location.ETHEREUM,
            event_type=HistoryEventType.SPEND,
            event_subtype=HistoryEventSubType.FEE,
            asset=A_ETH,
            amount=FVal('0.00062372398538032'),
            location_label='0x4b2975AfF4DeF34D3Cd4f4759b45faF738D790D3',
            notes='Burn 0.00062372398538032 ETH for gas',
            counterparty=CPT_GAS,
        ), EvmEvent(
            tx_hash=tx_hash,
            sequence_index=1,
            timestamp=timestamp,
            location=Location.ETHEREUM,
            event_type=HistoryEventType.SPEND,
            event_subtype=HistoryEventSubType.RETURN_WRAPPED,
            asset=A_WETH,
            amount=FVal(0.5),
            location_label='0x4b2975AfF4DeF34D3Cd4f4759b45faF738D790D3',
            notes='Unwrap 0.5 WETH',
            counterparty=CPT_WETH,
            address=WETH_MAINNET_ADDRESS,
        ), EvmEvent(
            tx_hash=tx_hash,
            sequence_index=2,
            timestamp=timestamp,
            location=Location.ETHEREUM,
            event_type=HistoryEventType.RECEIVE,
            event_subtype=HistoryEventSubType.NONE,
            asset=A_ETH,
            amount=FVal(0.5),
            location_label='0x4b2975AfF4DeF34D3Cd4f4759b45faF738D790D3',
            notes='Receive 0.5 ETH',
            counterparty=CPT_WETH,
            address=WETH_MAINNET_ADDRESS,
        ),
    ]
    assert events == expected_events


@pytest.mark.vcr
@pytest.mark.parametrize('ethereum_accounts', [['0xC4DdFf531132d32b47eC938AcfA28E354769A806']])
def test_weth_interaction_with_protocols_deposit(database, ethereum_inquirer):
    """
    Data for deposit is taken from
    https://etherscan.io/tx/0xab0dec3785632c567365c48ea1fd1178f0998773136a555912625d2668ef53e9
    """
    tx_hash = deserialize_evm_tx_hash('0xab0dec3785632c567365c48ea1fd1178f0998773136a555912625d2668ef53e9')  # noqa: E501
    timestamp = TimestampMS(1666595591000)
<<<<<<< HEAD
    evmhash = deserialize_evm_tx_hash(tx_hex)
    events, _ = get_decoded_events_of_transaction(evm_inquirer=ethereum_inquirer, tx_hash=evmhash)
    assert events == [
=======
    events, _ = get_decoded_events_of_transaction(evm_inquirer=ethereum_inquirer, tx_hash=tx_hash)
    assert len(events) == 4
    expected_events = [
>>>>>>> 430fbbee
        EvmEvent(
            tx_hash=tx_hash,
            sequence_index=0,
            timestamp=timestamp,
            location=Location.ETHEREUM,
            event_type=HistoryEventType.SPEND,
            event_subtype=HistoryEventSubType.FEE,
            asset=A_ETH,
            amount=FVal('0.004777703202235758'),
            location_label='0xC4DdFf531132d32b47eC938AcfA28E354769A806',
            notes='Burn 0.004777703202235758 ETH for gas',
            counterparty=CPT_GAS,
        ), EvmEvent(
            tx_hash=tx_hash,
            sequence_index=1,
            timestamp=timestamp,
            location=Location.ETHEREUM,
            event_type=HistoryEventType.DEPOSIT,
            event_subtype=HistoryEventSubType.DEPOSIT_FOR_WRAPPED,
            asset=A_ETH,
            amount=FVal('0.999999999949533767'),
            location_label='0xC4DdFf531132d32b47eC938AcfA28E354769A806',
            notes='Deposit 0.999999999949533767 ETH to Uniswap V3 LP 343053',
            counterparty=CPT_UNISWAP_V3,
            address=string_to_evm_address('0xC36442b4a4522E871399CD717aBDD847Ab11FE88'),
        ), EvmEvent(
<<<<<<< HEAD
            tx_hash=evmhash,
            sequence_index=2,
=======
            tx_hash=tx_hash,
            sequence_index=187,
>>>>>>> 430fbbee
            timestamp=timestamp,
            location=Location.ETHEREUM,
            event_type=HistoryEventType.DEPOSIT,
            event_subtype=HistoryEventSubType.DEPOSIT_FOR_WRAPPED,
            asset=A_USDC,
            amount=FVal('294.145955'),
            location_label='0xC4DdFf531132d32b47eC938AcfA28E354769A806',
            notes='Deposit 294.145955 USDC to Uniswap V3 LP 343053',
            counterparty=CPT_UNISWAP_V3,
            address=string_to_evm_address('0x8ad599c3A0ff1De082011EFDDc58f1908eb6e6D8'),
        ), EvmEvent(
            tx_hash=evmhash,
            sequence_index=3,
            timestamp=timestamp,
            location=Location.ETHEREUM,
            event_type=HistoryEventType.RECEIVE,
            event_subtype=HistoryEventSubType.RECEIVE_WRAPPED,
            asset=Asset('eip155:1/erc721:0xC36442b4a4522E871399CD717aBDD847Ab11FE88/343053'),
            amount=ONE,
            location_label='0xC4DdFf531132d32b47eC938AcfA28E354769A806',
            notes='Create Uniswap V3 LP with id 343053',
            counterparty=CPT_UNISWAP_V3,
            address=ZERO_ADDRESS,
        ),
    ]
<<<<<<< HEAD
=======
    assert events[:-1] == expected_events
    expected_erc721 = get_or_create_evm_token(
        userdb=database,
        evm_address=string_to_evm_address('0xC36442b4a4522E871399CD717aBDD847Ab11FE88'),
        chain_id=ChainID.ETHEREUM,
        token_kind=TokenKind.ERC721,
        collectible_id='343053',
        evm_inquirer=ethereum_inquirer,
    )
    assert events[3] == EvmEvent(
        tx_hash=tx_hash,
        sequence_index=191,
        timestamp=timestamp,
        location=Location.ETHEREUM,
        event_type=HistoryEventType.DEPLOY,
        event_subtype=HistoryEventSubType.NFT,
        asset=expected_erc721,
        amount=ONE,
        location_label='0xC4DdFf531132d32b47eC938AcfA28E354769A806',
        notes='Create uniswap-v3 LP with id 343053',
        counterparty=CPT_UNISWAP_V3,
        address=ZERO_ADDRESS,
    )
>>>>>>> 430fbbee


@pytest.mark.vcr
@pytest.mark.parametrize('ethereum_accounts', [['0xDea6866A866C60d68fFDFc6178C12fCFdb9d0D47']])
def test_weth_interaction_with_protocols_withdrawal(ethereum_inquirer):
    """
    Data for deposit is taken from
    https://etherscan.io/tx/0x4a811e8cfa58cb5bd57d92d62e1f01c8578859705243fe69c6bd9e59f3dcd167
    """
    tx_hash = deserialize_evm_tx_hash('0x4a811e8cfa58cb5bd57d92d62e1f01c8578859705243fe69c6bd9e59f3dcd167')  # noqa: E501
    timesatmp = TimestampMS(1666284551000)
    events, _ = get_decoded_events_of_transaction(evm_inquirer=ethereum_inquirer, tx_hash=tx_hash)
    assert len(events) == 3
    expected_events = [
        EvmEvent(
            tx_hash=tx_hash,
            sequence_index=0,
            timestamp=timesatmp,
            location=Location.ETHEREUM,
            event_type=HistoryEventType.SPEND,
            event_subtype=HistoryEventSubType.FEE,
            asset=A_ETH,
            amount=FVal('0.011940359686863452'),
            location_label='0xDea6866A866C60d68fFDFc6178C12fCFdb9d0D47',
            notes='Burn 0.011940359686863452 ETH for gas',
            counterparty=CPT_GAS,
        ), EvmEvent(
            tx_hash=deserialize_evm_tx_hash(
                '0x4a811e8cfa58cb5bd57d92d62e1f01c8578859705243fe69c6bd9e59f3dcd167',
            ),
            sequence_index=1,
            timestamp=timesatmp,
            location=Location.ETHEREUM,
            event_type=HistoryEventType.WITHDRAWAL,
            event_subtype=HistoryEventSubType.REMOVE_ASSET,
            asset=A_ETH,
            amount=FVal('0.764522981784947382'),
            location_label='0xDea6866A866C60d68fFDFc6178C12fCFdb9d0D47',
            notes='Remove 0.764522981784947382 ETH from Uniswap V3 LP 337559',
            counterparty=CPT_UNISWAP_V3,
            address=string_to_evm_address('0xC36442b4a4522E871399CD717aBDD847Ab11FE88'),
        ), EvmEvent(
<<<<<<< HEAD
            tx_hash=evmhash,
            sequence_index=2,
=======
            tx_hash=tx_hash,
            sequence_index=243,
>>>>>>> 430fbbee
            timestamp=timesatmp,
            location=Location.ETHEREUM,
            event_type=HistoryEventType.WITHDRAWAL,
            event_subtype=HistoryEventSubType.REMOVE_ASSET,
            asset=A_USDC,
            amount=FVal('1028.82092'),
            location_label='0xDea6866A866C60d68fFDFc6178C12fCFdb9d0D47',
            notes='Remove 1028.82092 USDC from Uniswap V3 LP 337559',
            counterparty=CPT_UNISWAP_V3,
            address=string_to_evm_address('0xC36442b4a4522E871399CD717aBDD847Ab11FE88'),
        ),
    ]
    assert events == expected_events


@pytest.mark.vcr
@pytest.mark.parametrize('ethereum_accounts', [['0xF5f5C8924db9aa5E70Bdf7842473Ee8C7F1F4c9d']])
def test_weth_interaction_errors(ethereum_inquirer):
    """
    Check that if no out event occurs, an in event should not be created for deposit event
    https://etherscan.io/tx/0x4ca19c97b7533e74f36dff18acf0115055f63f9d8ae078dfc8ab15ceb14d2f2d
    """
    tx_hash = deserialize_evm_tx_hash('0x4ca19c97b7533e74f36dff18acf0115055f63f9d8ae078dfc8ab15ceb14d2f2d')  # noqa: E501
    timestamp = TimestampMS(1666800983000)
    events, _ = get_decoded_events_of_transaction(evm_inquirer=ethereum_inquirer, tx_hash=tx_hash)
    assert len(events) == 3
    expected_events = [
        EvmEvent(
            tx_hash=tx_hash,
            sequence_index=0,
            timestamp=timestamp,
            location=Location.ETHEREUM,
            event_type=HistoryEventType.SPEND,
            event_subtype=HistoryEventSubType.FEE,
            asset=A_ETH,
            amount=FVal(0.003535483550478045),
            location_label='0xF5f5C8924db9aa5E70Bdf7842473Ee8C7F1F4c9d',
            notes='Burn 0.003535483550478045 ETH for gas',
            counterparty=CPT_GAS,
        ), EvmEvent(
            tx_hash=tx_hash,
            sequence_index=1,
            timestamp=timestamp,
            location=Location.ETHEREUM,
            event_type=HistoryEventType.SPEND,
            event_subtype=HistoryEventSubType.NONE,
            asset=A_ETH,
            amount=FVal(0.06693824468797216),
            location_label='0xF5f5C8924db9aa5E70Bdf7842473Ee8C7F1F4c9d',
            notes='Send 0.06693824468797216 ETH to 0xe66B31678d6C16E9ebf358268a790B763C133750',
            address=string_to_evm_address('0xe66B31678d6C16E9ebf358268a790B763C133750'),
        ), EvmEvent(
            tx_hash=tx_hash,
            timestamp=timestamp,
            sequence_index=181,
            location=Location.ETHEREUM,
            event_type=HistoryEventType.RECEIVE,
            event_subtype=HistoryEventSubType.NONE,
            asset=A_USDC,
            amount=FVal(103.562282),
            location_label='0xF5f5C8924db9aa5E70Bdf7842473Ee8C7F1F4c9d',
            notes='Receive 103.562282 USDC from 0xe66B31678d6C16E9ebf358268a790B763C133750 to 0xF5f5C8924db9aa5E70Bdf7842473Ee8C7F1F4c9d',  # noqa: E501
            address=string_to_evm_address('0xe66B31678d6C16E9ebf358268a790B763C133750'),
        ),
    ]
    assert events == expected_events


@pytest.mark.vcr
@pytest.mark.parametrize('gnosis_accounts', [['0x2B888954421b424C5D3D9Ce9bB67c9bD47537d12']])
def test_wxdai_unwrap(gnosis_inquirer, gnosis_accounts):
    user_address = gnosis_accounts[0]
    tx_hash = deserialize_evm_tx_hash('0xa6af9ea737de26c87a36367fd896a8fe471049f4c18ac909901336aaccbf2369')  # noqa: E501
    events, _ = get_decoded_events_of_transaction(evm_inquirer=gnosis_inquirer, tx_hash=tx_hash)
    timestamp = TimestampMS(1707739650000)
    gas_amount, unwrapped_amount = '0.0000886822502438', '555.374747825771664891'
    wxdai_address = A_WXDAI.resolve_to_evm_token().evm_address
    expected_events = [
        EvmEvent(
            tx_hash=tx_hash,
            sequence_index=0,
            timestamp=timestamp,
            location=Location.GNOSIS,
            event_type=HistoryEventType.SPEND,
            event_subtype=HistoryEventSubType.FEE,
            asset=A_XDAI,
            amount=FVal(gas_amount),
            location_label=user_address,
            notes=f'Burn {gas_amount} XDAI for gas',
            counterparty=CPT_GAS,
        ), EvmEvent(
            tx_hash=tx_hash,
            sequence_index=1,
            timestamp=timestamp,
            location=Location.GNOSIS,
            event_type=HistoryEventType.SPEND,
            event_subtype=HistoryEventSubType.RETURN_WRAPPED,
            asset=A_WXDAI,
            amount=FVal(unwrapped_amount),
            location_label=user_address,
            notes=f'Unwrap {unwrapped_amount} WXDAI',
            counterparty=CPT_WXDAI,
            address=wxdai_address,
        ), EvmEvent(
            tx_hash=tx_hash,
            sequence_index=2,
            timestamp=timestamp,
            location=Location.GNOSIS,
            event_type=HistoryEventType.RECEIVE,
            event_subtype=HistoryEventSubType.NONE,
            asset=A_XDAI,
            amount=FVal(unwrapped_amount),
            location_label=user_address,
            notes=f'Receive {unwrapped_amount} XDAI',
            counterparty=CPT_WXDAI,
            address=wxdai_address,
        ),
    ]

    assert events == expected_events


@pytest.mark.vcr
@pytest.mark.parametrize('gnosis_accounts', [['0xd6f585378F3232E440B165AD56658bFcA76D1B32']])
def test_wxdai_wrap(gnosis_inquirer, gnosis_accounts):
    user_address = gnosis_accounts[0]
    tx_hash = deserialize_evm_tx_hash('0x8cf8362f36e5a76912bc05ef804c0ea4b4f2de54700afe9ced99aa486f3dd0e8')  # noqa: E501
    events, _ = get_decoded_events_of_transaction(evm_inquirer=gnosis_inquirer, tx_hash=tx_hash)
    timestamp = TimestampMS(1707744465000)
    gas_amount, wrapped_amount = '0.0000586761', '103'
    wxdai_address = A_WXDAI.resolve_to_evm_token().evm_address
    expected_events = [
        EvmEvent(
            tx_hash=tx_hash,
            sequence_index=0,
            timestamp=timestamp,
            location=Location.GNOSIS,
            event_type=HistoryEventType.SPEND,
            event_subtype=HistoryEventSubType.FEE,
            asset=A_XDAI,
            amount=FVal(gas_amount),
            location_label=user_address,
            notes=f'Burn {gas_amount} XDAI for gas',
            counterparty=CPT_GAS,
        ), EvmEvent(
            tx_hash=tx_hash,
            sequence_index=1,
            timestamp=timestamp,
            location=Location.GNOSIS,
            event_type=HistoryEventType.DEPOSIT,
            event_subtype=HistoryEventSubType.DEPOSIT_FOR_WRAPPED,
            asset=A_XDAI,
            amount=FVal(wrapped_amount),
            location_label=user_address,
            notes=f'Wrap {wrapped_amount} XDAI in WXDAI',
            counterparty=CPT_WXDAI,
            address=wxdai_address,
        ), EvmEvent(
            tx_hash=tx_hash,
            sequence_index=2,
            timestamp=timestamp,
            location=Location.GNOSIS,
            event_type=HistoryEventType.RECEIVE,
            event_subtype=HistoryEventSubType.RECEIVE_WRAPPED,
            asset=A_WXDAI,
            amount=FVal(wrapped_amount),
            location_label=user_address,
            notes=f'Receive {wrapped_amount} WXDAI',
            counterparty=CPT_WXDAI,
            address=wxdai_address,
        ),
    ]

    assert events == expected_events


@pytest.mark.vcr
@pytest.mark.parametrize('arbitrum_one_accounts', [['0xBE6660FBE96B61B72Bf35FFaB40eB2CA886A7f85']])
def test_weth_withdraw_arbitrum_one(arbitrum_one_inquirer, arbitrum_one_accounts):
    tx_hash = deserialize_evm_tx_hash('0xc19c7e1e0af7819b1922a287d034540e8f8dba4e065317d6483d48ac27e727e9')  # noqa: E501
    events, _ = get_decoded_events_of_transaction(
        evm_inquirer=arbitrum_one_inquirer,
        tx_hash=tx_hash,
    )
    timestamp = TimestampMS(1712238368000)
    amount, gas_fees = '0.00052', '0.00000108547'
    expected_events = [
        EvmEvent(
            tx_hash=tx_hash,
            sequence_index=0,
            timestamp=timestamp,
            location=Location.ARBITRUM_ONE,
            event_type=HistoryEventType.SPEND,
            event_subtype=HistoryEventSubType.FEE,
            asset=A_ETH,
            amount=FVal(gas_fees),
            location_label=arbitrum_one_accounts[0],
            notes=f'Burn {gas_fees} ETH for gas',
            counterparty=CPT_GAS,
        ), EvmEvent(
            tx_hash=tx_hash,
            sequence_index=1,
            timestamp=timestamp,
            location=Location.ARBITRUM_ONE,
            event_type=HistoryEventType.SPEND,
            event_subtype=HistoryEventSubType.RETURN_WRAPPED,
            asset=A_WETH_ARB,
            amount=FVal(amount),
            location_label=arbitrum_one_accounts[0],
            notes=f'Unwrap {amount} WETH',
            counterparty=CPT_WETH,
            address=WETH_ARB_ADDRESS,
        ), EvmEvent(
            tx_hash=tx_hash,
            sequence_index=2,
            timestamp=timestamp,
            location=Location.ARBITRUM_ONE,
            event_type=HistoryEventType.RECEIVE,
            event_subtype=HistoryEventSubType.NONE,
            asset=A_ETH,
            amount=FVal(amount),
            location_label=arbitrum_one_accounts[0],
            notes=f'Receive {amount} ETH',
            counterparty=CPT_WETH,
            address=WETH_ARB_ADDRESS,
        ),
    ]
    assert events == expected_events


@pytest.mark.vcr
@pytest.mark.parametrize('arbitrum_one_accounts', [['0x7aBAee8F04EFd689961115f7A28bAA2E73Be6703']])
def test_weth_deposit_arbitrum_one(arbitrum_one_inquirer, arbitrum_one_accounts):
    tx_hash = deserialize_evm_tx_hash('0x57cc837c6f3d84c8fa3db8a7405f7244f11d32152159edf5ba79f5a7c34919b8')  # noqa: E501
    events, _ = get_decoded_events_of_transaction(
        evm_inquirer=arbitrum_one_inquirer,
        tx_hash=tx_hash,
    )
    user, amount, gas_fees, timestamp = arbitrum_one_accounts[0], '0.007767825959188763', '0.000001382891214', TimestampMS(1712328694000)  # noqa: E501
    expected_events = [
        EvmEvent(
            tx_hash=tx_hash,
            sequence_index=0,
            timestamp=timestamp,
            location=Location.ARBITRUM_ONE,
            event_type=HistoryEventType.SPEND,
            event_subtype=HistoryEventSubType.FEE,
            asset=A_ETH,
            amount=FVal(gas_fees),
            location_label=user,
            notes=f'Burn {gas_fees} ETH for gas',
            counterparty=CPT_GAS,
        ), EvmEvent(
            tx_hash=tx_hash,
            sequence_index=1,
            timestamp=timestamp,
            location=Location.ARBITRUM_ONE,
            event_type=HistoryEventType.DEPOSIT,
            event_subtype=HistoryEventSubType.DEPOSIT_FOR_WRAPPED,
            asset=A_ETH,
            amount=FVal(amount),
            location_label=user,
            notes=f'Wrap {amount} ETH in WETH',
            counterparty=CPT_WETH,
            address=WETH_ARB_ADDRESS,
        ), EvmEvent(
            tx_hash=tx_hash,
            sequence_index=2,
            timestamp=timestamp,
            location=Location.ARBITRUM_ONE,
            event_type=HistoryEventType.RECEIVE,
            event_subtype=HistoryEventSubType.RECEIVE_WRAPPED,
            asset=A_WETH_ARB,
            amount=FVal(amount),
            location_label=user,
            notes=f'Receive {amount} WETH',
            counterparty=CPT_WETH,
            address=WETH_ARB_ADDRESS,
        ),
    ]
    assert events == expected_events


@pytest.mark.vcr
@pytest.mark.parametrize('optimism_accounts', [['0x81aa5101D4c376cd6DC031EA62D7b64A9BAE10a0']])
def test_weth_withdraw_optimism(optimism_inquirer, optimism_accounts):
    tx_hash = deserialize_evm_tx_hash('0x4a6b47e1f622a8ad059bd0723c53f2c71f12e7b105d2ef2ff4dff07ac1f185c0')  # noqa: E501
    events, _ = get_decoded_events_of_transaction(evm_inquirer=optimism_inquirer, tx_hash=tx_hash)
    timestamp = TimestampMS(1712240095000)
    amount, gas_fees = '0.000518962654328944', '0.000001897927938075'
    expected_events = [
        EvmEvent(
            tx_hash=tx_hash,
            sequence_index=0,
            timestamp=timestamp,
            location=Location.OPTIMISM,
            event_type=HistoryEventType.SPEND,
            event_subtype=HistoryEventSubType.FEE,
            asset=A_ETH,
            amount=FVal(gas_fees),
            location_label=optimism_accounts[0],
            notes=f'Burn {gas_fees} ETH for gas',
            counterparty=CPT_GAS,
        ), EvmEvent(
            tx_hash=tx_hash,
            sequence_index=1,
            timestamp=timestamp,
            location=Location.OPTIMISM,
            event_type=HistoryEventType.SPEND,
            event_subtype=HistoryEventSubType.RETURN_WRAPPED,
            asset=A_WETH_OPT,
            amount=FVal(amount),
            location_label=optimism_accounts[0],
            notes=f'Unwrap {amount} WETH',
            counterparty=CPT_WETH,
            address=WETH_OP_BASE_ADDRESS,
        ), EvmEvent(
            tx_hash=tx_hash,
            sequence_index=2,
            timestamp=timestamp,
            location=Location.OPTIMISM,
            event_type=HistoryEventType.RECEIVE,
            event_subtype=HistoryEventSubType.NONE,
            asset=A_ETH,
            amount=FVal(amount),
            location_label=optimism_accounts[0],
            notes=f'Receive {amount} ETH',
            counterparty=CPT_WETH,
            address=WETH_OP_BASE_ADDRESS,
        ),
    ]
    assert events == expected_events


@pytest.mark.vcr
@pytest.mark.parametrize('optimism_accounts', [['0xD6f30247e6a8B8656a8B02Ea37247f5eb939c626']])
def test_weth_deposit_optimism(optimism_inquirer, optimism_accounts):
    tx_hash = deserialize_evm_tx_hash('0x42074e2228be1716f84888f1993fa62443f591945b21dfbf159a64ae467990c4')  # noqa: E501
    events, _ = get_decoded_events_of_transaction(evm_inquirer=optimism_inquirer, tx_hash=tx_hash)
    timestamp = TimestampMS(1712241853000)
    amount, gas_fees = '0.0345', '0.000002820767318933'
    expected_events = [
        EvmEvent(
            tx_hash=tx_hash,
            sequence_index=0,
            timestamp=timestamp,
            location=Location.OPTIMISM,
            event_type=HistoryEventType.SPEND,
            event_subtype=HistoryEventSubType.FEE,
            asset=A_ETH,
            amount=FVal(gas_fees),
            location_label=optimism_accounts[0],
            notes=f'Burn {gas_fees} ETH for gas',
            counterparty=CPT_GAS,
        ), EvmEvent(
            tx_hash=tx_hash,
            sequence_index=1,
            timestamp=timestamp,
            location=Location.OPTIMISM,
            event_type=HistoryEventType.DEPOSIT,
            event_subtype=HistoryEventSubType.DEPOSIT_FOR_WRAPPED,
            asset=A_ETH,
            amount=FVal(amount),
            location_label=optimism_accounts[0],
            notes=f'Wrap {amount} ETH in WETH',
            counterparty=CPT_WETH,
            address=WETH_OP_BASE_ADDRESS,
        ), EvmEvent(
            tx_hash=tx_hash,
            sequence_index=2,
            timestamp=timestamp,
            location=Location.OPTIMISM,
            event_type=HistoryEventType.RECEIVE,
            event_subtype=HistoryEventSubType.RECEIVE_WRAPPED,
            asset=A_WETH_OPT,
            amount=FVal(amount),
            location_label=optimism_accounts[0],
            notes=f'Receive {amount} WETH',
            counterparty=CPT_WETH,
            address=WETH_OP_BASE_ADDRESS,
        ),
    ]
    assert events == expected_events


@pytest.mark.vcr
@pytest.mark.parametrize('scroll_accounts', [['0x6247666Ea4C80083035214780978E9EBa4AA6Cf4']])
def test_weth_withdraw_scroll(scroll_inquirer, scroll_accounts):
    tx_hash = deserialize_evm_tx_hash('0x88f49633073a7667f93eb888ec2151c26f449cc10afca565a15f8df68ee20f82')  # noqa: E501
    events, _ = get_decoded_events_of_transaction(evm_inquirer=scroll_inquirer, tx_hash=tx_hash)
    timestamp = TimestampMS(1712239879000)
    amount, gas_fees = '0.00211824', '0.000194659253936861'
    expected_events = [
        EvmEvent(
            tx_hash=tx_hash,
            sequence_index=0,
            timestamp=timestamp,
            location=Location.SCROLL,
            event_type=HistoryEventType.SPEND,
            event_subtype=HistoryEventSubType.FEE,
            asset=A_ETH,
            amount=FVal(gas_fees),
            location_label=scroll_accounts[0],
            notes=f'Burn {gas_fees} ETH for gas',
            counterparty=CPT_GAS,
        ), EvmEvent(
            tx_hash=tx_hash,
            sequence_index=1,
            timestamp=timestamp,
            location=Location.SCROLL,
            event_type=HistoryEventType.SPEND,
            event_subtype=HistoryEventSubType.RETURN_WRAPPED,
            asset=A_WETH_SCROLL,
            amount=FVal(amount),
            location_label=scroll_accounts[0],
            notes=f'Unwrap {amount} WETH',
            counterparty=CPT_WETH,
            address=WETH_SCROLL_ADDRESS,
        ), EvmEvent(
            tx_hash=tx_hash,
            sequence_index=2,
            timestamp=timestamp,
            location=Location.SCROLL,
            event_type=HistoryEventType.RECEIVE,
            event_subtype=HistoryEventSubType.NONE,
            asset=A_ETH,
            amount=FVal(amount),
            location_label=scroll_accounts[0],
            notes=f'Receive {amount} ETH',
            counterparty=CPT_WETH,
            address=WETH_SCROLL_ADDRESS,
        ),
    ]
    assert events == expected_events


@pytest.mark.vcr
@pytest.mark.parametrize('scroll_accounts', [['0xdFd21F8aA81c5787160F9a4B39357F5FE1c743DC']])
def test_weth_deposit_scroll(scroll_inquirer, scroll_accounts):
    tx_hash = deserialize_evm_tx_hash('0x1fa6d87801891fcea66a9be2d4fce1c52569c5ce30579fbe7de37eb05bd247f8')  # noqa: E501
    events, _ = get_decoded_events_of_transaction(evm_inquirer=scroll_inquirer, tx_hash=tx_hash)
    timestamp = TimestampMS(1712239897000)
    amount, gas_fees = '0.135', '0.000199290832110225'
    expected_events = [
        EvmEvent(
            tx_hash=tx_hash,
            sequence_index=0,
            timestamp=timestamp,
            location=Location.SCROLL,
            event_type=HistoryEventType.SPEND,
            event_subtype=HistoryEventSubType.FEE,
            asset=A_ETH,
            amount=FVal(gas_fees),
            location_label=scroll_accounts[0],
            notes=f'Burn {gas_fees} ETH for gas',
            counterparty=CPT_GAS,
        ), EvmEvent(
            tx_hash=tx_hash,
            sequence_index=1,
            timestamp=timestamp,
            location=Location.SCROLL,
            event_type=HistoryEventType.DEPOSIT,
            event_subtype=HistoryEventSubType.DEPOSIT_FOR_WRAPPED,
            asset=A_ETH,
            amount=FVal(0.135),
            location_label=scroll_accounts[0],
            notes=f'Wrap {amount} ETH in WETH',
            counterparty=CPT_WETH,
            address=WETH_SCROLL_ADDRESS,
        ), EvmEvent(
            tx_hash=tx_hash,
            sequence_index=17,
            timestamp=timestamp,
            location=Location.SCROLL,
            event_type=HistoryEventType.RECEIVE,
            event_subtype=HistoryEventSubType.RECEIVE_WRAPPED,
            asset=A_WETH_SCROLL,
            amount=FVal(0.135),
            location_label=scroll_accounts[0],
            notes=f'Receive {amount} WETH',
            counterparty=CPT_WETH,
            address=WETH_SCROLL_ADDRESS,
        ),
    ]
    assert events == expected_events


@pytest.mark.vcr
@pytest.mark.parametrize('base_accounts', [['0x44f29ebE386c409376C66ad268F9Ae595c8C3e76']])
def test_weth_withdraw_base(base_inquirer, base_accounts):
    tx_hash = deserialize_evm_tx_hash('0x8d54608c2f684d880ad40a16cf9b82525c51520798ae8875d543d3338327ddad')  # noqa: E501
    events, _ = get_decoded_events_of_transaction(evm_inquirer=base_inquirer, tx_hash=tx_hash)
    timestamp = TimestampMS(1712239837000)
    amount, gas_fees = '0.00022448658511341', '0.000000533995613184'
    expected_events = [
        EvmEvent(
            tx_hash=tx_hash,
            sequence_index=0,
            timestamp=timestamp,
            location=Location.BASE,
            event_type=HistoryEventType.SPEND,
            event_subtype=HistoryEventSubType.FEE,
            asset=A_ETH,
            amount=FVal(gas_fees),
            location_label=base_accounts[0],
            notes=f'Burn {gas_fees} ETH for gas',
            counterparty=CPT_GAS,
        ), EvmEvent(
            tx_hash=tx_hash,
            sequence_index=1,
            timestamp=timestamp,
            location=Location.BASE,
            event_type=HistoryEventType.SPEND,
            event_subtype=HistoryEventSubType.RETURN_WRAPPED,
            asset=A_WETH_BASE,
            amount=FVal(amount),
            location_label=base_accounts[0],
            notes=f'Unwrap {amount} WETH',
            counterparty=CPT_WETH,
            address=WETH_OP_BASE_ADDRESS,
        ), EvmEvent(
            tx_hash=tx_hash,
            sequence_index=2,
            timestamp=timestamp,
            location=Location.BASE,
            event_type=HistoryEventType.RECEIVE,
            event_subtype=HistoryEventSubType.NONE,
            asset=A_ETH,
            amount=FVal(amount),
            location_label=base_accounts[0],
            notes=f'Receive {amount} ETH',
            counterparty=CPT_WETH,
            address=WETH_OP_BASE_ADDRESS,
        ),
    ]
    assert events == expected_events


@pytest.mark.vcr
@pytest.mark.parametrize('base_accounts', [['0xf396e7dbb20489D47F2daBfDA013163223B892a0']])
def test_weth_deposit_base(base_inquirer, base_accounts):
    tx_hash = deserialize_evm_tx_hash('0x0d418e4a858ca5faf00c36b685561ca0fdac52ebd10364bf2cb6d7b5969e84e5')  # noqa: E501
    events, _ = get_decoded_events_of_transaction(evm_inquirer=base_inquirer, tx_hash=tx_hash)
    timestamp = TimestampMS(1712239899000)
    amount, gas_fees = '1.2', '0.000000775794575663'
    expected_events = [
        EvmEvent(
            tx_hash=tx_hash,
            sequence_index=0,
            timestamp=timestamp,
            location=Location.BASE,
            event_type=HistoryEventType.SPEND,
            event_subtype=HistoryEventSubType.FEE,
            asset=A_ETH,
            amount=FVal(gas_fees),
            location_label=base_accounts[0],
            notes=f'Burn {gas_fees} ETH for gas',
            counterparty=CPT_GAS,
        ), EvmEvent(
            tx_hash=tx_hash,
            sequence_index=1,
            timestamp=timestamp,
            location=Location.BASE,
            event_type=HistoryEventType.DEPOSIT,
            event_subtype=HistoryEventSubType.DEPOSIT_FOR_WRAPPED,
            asset=A_ETH,
            amount=FVal(amount),
            location_label=base_accounts[0],
            notes=f'Wrap {amount} ETH in WETH',
            counterparty=CPT_WETH,
            address=WETH_OP_BASE_ADDRESS,
        ), EvmEvent(
            tx_hash=tx_hash,
            sequence_index=2,
            timestamp=timestamp,
            location=Location.BASE,
            event_type=HistoryEventType.RECEIVE,
            event_subtype=HistoryEventSubType.RECEIVE_WRAPPED,
            asset=A_WETH_BASE,
            amount=FVal(amount),
            location_label=base_accounts[0],
            notes=f'Receive {amount} WETH',
            counterparty=CPT_WETH,
            address=WETH_OP_BASE_ADDRESS,
        ),
    ]
    assert events == expected_events


@pytest.mark.vcr
@pytest.mark.parametrize('polygon_pos_accounts', [['0x33C0Aae5b2b6Eae2a6286B3a6621B55DcC02dC9e']])
def test_wmatic_deposit_polygon_pos(polygon_pos_inquirer, polygon_pos_accounts):
    tx_hash = deserialize_evm_tx_hash('0xba581391d417a6dcc31031f1cf7cba6e63b701a8680828445ffdde73777843e1')  # noqa: E501
    events, _ = get_decoded_events_of_transaction(
        evm_inquirer=polygon_pos_inquirer,
        tx_hash=tx_hash,
    )
    timestamp = TimestampMS(1712851902000)
    amount, gas_fees = '119.97566999849747', '0.007112105381183941'
    expected_events = [
        EvmEvent(
            tx_hash=tx_hash,
            sequence_index=0,
            timestamp=timestamp,
            location=Location.POLYGON_POS,
            event_type=HistoryEventType.SPEND,
            event_subtype=HistoryEventSubType.FEE,
            asset=A_POLYGON_POS_MATIC,
            amount=FVal(gas_fees),
            location_label=polygon_pos_accounts[0],
            notes=f'Burn {gas_fees} POL for gas',
            counterparty=CPT_GAS,
        ), EvmEvent(
            tx_hash=tx_hash,
            sequence_index=1,
            timestamp=timestamp,
            location=Location.POLYGON_POS,
            event_type=HistoryEventType.DEPOSIT,
            event_subtype=HistoryEventSubType.DEPOSIT_FOR_WRAPPED,
            asset=A_POLYGON_POS_MATIC,
            amount=FVal(amount),
            location_label=polygon_pos_accounts[0],
            notes=f'Wrap {amount} POL in WMATIC',
            counterparty=CPT_WMATIC,
            address=WMATIC_ADDRESS,
        ), EvmEvent(
            tx_hash=tx_hash,
            sequence_index=2,
            timestamp=timestamp,
            location=Location.POLYGON_POS,
            event_type=HistoryEventType.RECEIVE,
            event_subtype=HistoryEventSubType.RECEIVE_WRAPPED,
            asset=A_WMATIC,
            amount=FVal(amount),
            location_label=polygon_pos_accounts[0],
            notes=f'Receive {amount} WMATIC',
            counterparty=CPT_WMATIC,
            address=WMATIC_ADDRESS,
        ),
    ]
    assert events == expected_events


@pytest.mark.vcr
@pytest.mark.parametrize('polygon_pos_accounts', [['0xdAA9E3CA7500d7Ba3855dF9d8BCCde229C13919e']])
def test_wmatic_withdraw_polygon_pos(polygon_pos_inquirer, polygon_pos_accounts):
    tx_hash = deserialize_evm_tx_hash('0xe90ed71875ff44ea45ea960d006ec4c0ccb86506cba494471aba4ba9dc86123f')  # noqa: E501
    events, _ = get_decoded_events_of_transaction(
        evm_inquirer=polygon_pos_inquirer,
        tx_hash=tx_hash,
    )
    timestamp = TimestampMS(1712851796000)
    amount, gas_fees = '4.9750995', '0.007687202027240021'
    expected_events = [
        EvmEvent(
            tx_hash=tx_hash,
            sequence_index=0,
            timestamp=timestamp,
            location=Location.POLYGON_POS,
            event_type=HistoryEventType.SPEND,
            event_subtype=HistoryEventSubType.FEE,
            asset=A_POLYGON_POS_MATIC,
            amount=FVal(gas_fees),
            location_label=polygon_pos_accounts[0],
            notes=f'Burn {gas_fees} POL for gas',
            counterparty=CPT_GAS,
        ), EvmEvent(
            tx_hash=tx_hash,
            sequence_index=1,
            timestamp=timestamp,
            location=Location.POLYGON_POS,
            event_type=HistoryEventType.SPEND,
            event_subtype=HistoryEventSubType.RETURN_WRAPPED,
            asset=A_WMATIC,
            amount=FVal(amount),
            location_label=polygon_pos_accounts[0],
            notes=f'Unwrap {amount} WMATIC',
            counterparty=CPT_WMATIC,
            address=WMATIC_ADDRESS,
        ), EvmEvent(
            tx_hash=tx_hash,
            sequence_index=2,
            timestamp=timestamp,
            location=Location.POLYGON_POS,
            event_type=HistoryEventType.RECEIVE,
            event_subtype=HistoryEventSubType.NONE,
            asset=A_POLYGON_POS_MATIC,
            amount=FVal(amount),
            location_label=polygon_pos_accounts[0],
            notes=f'Receive {amount} POL',
            counterparty=CPT_WMATIC,
            address=WMATIC_ADDRESS,
        ),
    ]
    assert events == expected_events<|MERGE_RESOLUTION|>--- conflicted
+++ resolved
@@ -1,6 +1,7 @@
 import pytest
 
 from rotkehlchen.assets.asset import Asset
+from rotkehlchen.assets.utils import get_or_create_evm_token
 from rotkehlchen.chain.decoding.constants import CPT_GAS
 from rotkehlchen.chain.evm.constants import ZERO_ADDRESS
 from rotkehlchen.chain.evm.decoding.uniswap.constants import CPT_UNISWAP_V3
@@ -26,7 +27,7 @@
 from rotkehlchen.history.events.structures.evm_event import EvmEvent
 from rotkehlchen.history.events.structures.types import HistoryEventSubType, HistoryEventType
 from rotkehlchen.tests.utils.ethereum import get_decoded_events_of_transaction
-from rotkehlchen.types import Location, TimestampMS, deserialize_evm_tx_hash
+from rotkehlchen.types import ChainID, Location, TimestampMS, TokenKind, deserialize_evm_tx_hash
 
 WETH_OP_BASE_ADDRESS = string_to_evm_address('0x4200000000000000000000000000000000000006')
 WMATIC_ADDRESS = string_to_evm_address('0x0d500B1d8E8eF31E21C99d1Db9A6444d3ADf1270')
@@ -154,15 +155,9 @@
     """
     tx_hash = deserialize_evm_tx_hash('0xab0dec3785632c567365c48ea1fd1178f0998773136a555912625d2668ef53e9')  # noqa: E501
     timestamp = TimestampMS(1666595591000)
-<<<<<<< HEAD
-    evmhash = deserialize_evm_tx_hash(tx_hex)
-    events, _ = get_decoded_events_of_transaction(evm_inquirer=ethereum_inquirer, tx_hash=evmhash)
-    assert events == [
-=======
     events, _ = get_decoded_events_of_transaction(evm_inquirer=ethereum_inquirer, tx_hash=tx_hash)
     assert len(events) == 4
     expected_events = [
->>>>>>> 430fbbee
         EvmEvent(
             tx_hash=tx_hash,
             sequence_index=0,
@@ -189,13 +184,8 @@
             counterparty=CPT_UNISWAP_V3,
             address=string_to_evm_address('0xC36442b4a4522E871399CD717aBDD847Ab11FE88'),
         ), EvmEvent(
-<<<<<<< HEAD
-            tx_hash=evmhash,
-            sequence_index=2,
-=======
-            tx_hash=tx_hash,
-            sequence_index=187,
->>>>>>> 430fbbee
+            tx_hash=tx_hash,
+            sequence_index=2,
             timestamp=timestamp,
             location=Location.ETHEREUM,
             event_type=HistoryEventType.DEPOSIT,
@@ -207,7 +197,7 @@
             counterparty=CPT_UNISWAP_V3,
             address=string_to_evm_address('0x8ad599c3A0ff1De082011EFDDc58f1908eb6e6D8'),
         ), EvmEvent(
-            tx_hash=evmhash,
+            tx_hash=tx_hash,
             sequence_index=3,
             timestamp=timestamp,
             location=Location.ETHEREUM,
@@ -221,8 +211,6 @@
             address=ZERO_ADDRESS,
         ),
     ]
-<<<<<<< HEAD
-=======
     assert events[:-1] == expected_events
     expected_erc721 = get_or_create_evm_token(
         userdb=database,
@@ -246,7 +234,6 @@
         counterparty=CPT_UNISWAP_V3,
         address=ZERO_ADDRESS,
     )
->>>>>>> 430fbbee
 
 
 @pytest.mark.vcr
@@ -289,13 +276,8 @@
             counterparty=CPT_UNISWAP_V3,
             address=string_to_evm_address('0xC36442b4a4522E871399CD717aBDD847Ab11FE88'),
         ), EvmEvent(
-<<<<<<< HEAD
-            tx_hash=evmhash,
-            sequence_index=2,
-=======
-            tx_hash=tx_hash,
-            sequence_index=243,
->>>>>>> 430fbbee
+            tx_hash=tx_hash,
+            sequence_index=2,
             timestamp=timesatmp,
             location=Location.ETHEREUM,
             event_type=HistoryEventType.WITHDRAWAL,
