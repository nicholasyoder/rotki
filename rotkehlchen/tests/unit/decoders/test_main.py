--- conflicted
+++ resolved
@@ -3,22 +3,14 @@
 from rotkehlchen.accounting.structures.balance import Balance
 from rotkehlchen.accounting.structures.base import HistoryBaseEntry
 from rotkehlchen.accounting.structures.types import HistoryEventSubType, HistoryEventType
-<<<<<<< HEAD
-from rotkehlchen.chain.evm.structures import EvmTxReceipt
-from rotkehlchen.constants.assets import A_ETH
+from rotkehlchen.chain.evm.structures import EvmTxReceipt, EvmTxReceiptLog
+from rotkehlchen.chain.evm.types import string_to_evm_address
+from rotkehlchen.constants.assets import A_ETH, A_USDT
 from rotkehlchen.constants.misc import ZERO
 from rotkehlchen.db.evmtx import DBEvmTx
-from rotkehlchen.types import ChainID, EvmTransaction, Location, deserialize_evm_tx_hash
-=======
-from rotkehlchen.chain.ethereum.structures import EthereumTxReceipt, EthereumTxReceiptLog
-from rotkehlchen.chain.ethereum.types import string_to_evm_address
-from rotkehlchen.constants.assets import A_ETH, A_USDT
-from rotkehlchen.constants.misc import ZERO
-from rotkehlchen.db.ethtx import DBEthTx
 from rotkehlchen.fval import FVal
-from rotkehlchen.types import EvmTransaction, Location, Timestamp, deserialize_evm_tx_hash
+from rotkehlchen.types import ChainID, EvmTransaction, Location, Timestamp, deserialize_evm_tx_hash
 from rotkehlchen.utils.hexbytes import hexstring_to_bytes
->>>>>>> a5152a94
 
 
 def test_decoders_initialization(ethereum_transaction_decoder):
@@ -175,13 +167,14 @@
         input_data=b'',
         nonce=0,
     )
-    receipt = EthereumTxReceipt(
-        tx_hash=evmhash,
+    receipt = EvmTxReceipt(
+        tx_hash=evmhash,
+        chain_id=ChainID.ETHEREUM,
         contract_address=None,
         status=True,
         type=0,
         logs=[
-            EthereumTxReceiptLog(
+            EvmTxReceiptLog(
                 log_index=73,
                 data=hexstring_to_bytes('0x000000000000000000000000000000000000000000000000000000000243de35'),  # noqa: E501
                 address=tether_address,
@@ -194,9 +187,9 @@
             ),
         ],
     )
-    dbethtx = DBEthTx(database)
+    dbevmtx = DBEvmTx(database)
     with database.user_write() as cursor:
-        dbethtx.add_ethereum_transactions(cursor, [transaction], relevant_address=None)
+        dbevmtx.add_evm_transactions(cursor, [transaction], relevant_address=None)
         events = evm_transaction_decoder.decode_transaction(
             write_cursor=cursor,
             transaction=transaction,
