from typing import TYPE_CHECKING

import pytest

from rotkehlchen.assets.asset import Asset, EvmToken
from rotkehlchen.chain.decoding.constants import CPT_GAS
from rotkehlchen.chain.ethereum.airdrops import AIRDROP_IDENTIFIER_KEY
from rotkehlchen.chain.ethereum.decoding.decoder import EthereumTransactionDecoder
from rotkehlchen.chain.ethereum.modules.airdrops.constants import CPT_UNISWAP
from rotkehlchen.chain.ethereum.modules.airdrops.decoder import UNISWAP_DISTRIBUTOR
from rotkehlchen.chain.ethereum.modules.uniswap.v2.decoder import UNISWAP_V2_ROUTER
from rotkehlchen.chain.evm.decoding.uniswap.constants import CPT_UNISWAP_V2
from rotkehlchen.chain.evm.structures import EvmTxReceipt, EvmTxReceiptLog
from rotkehlchen.chain.evm.types import string_to_evm_address
from rotkehlchen.constants.assets import A_DAI, A_ETH, A_UNI, A_USDC
from rotkehlchen.constants.resolver import evm_address_to_identifier
from rotkehlchen.db.evmtx import DBEvmTx
from rotkehlchen.fval import FVal
from rotkehlchen.history.events.structures.evm_event import EvmEvent
from rotkehlchen.history.events.structures.evm_swap import EvmSwapEvent
from rotkehlchen.history.events.structures.types import HistoryEventSubType, HistoryEventType
from rotkehlchen.tests.utils.decoders import patch_decoder_reload_data
from rotkehlchen.tests.utils.ethereum import get_decoded_events_of_transaction
from rotkehlchen.types import (
    ChainID,
    EvmTransaction,
    Location,
    Timestamp,
    TimestampMS,
    TokenKind,
    deserialize_evm_tx_hash,
)
from rotkehlchen.utils.hexbytes import hexstring_to_bytes

if TYPE_CHECKING:
    from rotkehlchen.chain.arbitrum_one.node_inquirer import ArbitrumOneInquirer
    from rotkehlchen.chain.optimism.node_inquirer import OptimismInquirer
    from rotkehlchen.chain.polygon_pos.node_inquirer import PolygonPOSInquirer
    from rotkehlchen.types import ChecksumEvmAddress

ADDY_1 = string_to_evm_address('0x3CAdf2cA458376a6a5feA2EF3612346037D5A787')
ADDY_2 = string_to_evm_address('0xCC917Ab28544c80E2f0e8efFbd22551A3cB096bE')
ADDY_3 = string_to_evm_address('0x65fc65C639467423Bf19801a59FCfd62f0F29777')
ADDY_4 = string_to_evm_address('0x43e141534d718D72552De1B606a5FCBc72256cD7')


@pytest.mark.vcr(filter_query_parameters=['apikey'])
@pytest.mark.parametrize('ethereum_accounts', [[ADDY_1]])
def test_uniswap_v2_swap(ethereum_inquirer):
    tx_hash = deserialize_evm_tx_hash('0x67cf6c4ce5078f9750a14afd2f5070c327caf8c5180bdee2be59644ac59974e1')  # noqa: E501
    events, _ = get_decoded_events_of_transaction(evm_inquirer=ethereum_inquirer, tx_hash=tx_hash)
    expected_events = [
        EvmEvent(
            tx_hash=tx_hash,
            sequence_index=0,
            timestamp=TimestampMS(1628753094000),
            location=Location.ETHEREUM,
            event_type=HistoryEventType.SPEND,
            event_subtype=HistoryEventSubType.FEE,
            asset=A_ETH,
            amount=FVal(0.00847616),
            location_label=ADDY_1,
            notes='Burn 0.00847616 ETH for gas',
            counterparty=CPT_GAS,
        ), EvmSwapEvent(
            tx_hash=tx_hash,
            sequence_index=1,
            timestamp=TimestampMS(1628753094000),
            location=Location.ETHEREUM,
            event_subtype=HistoryEventSubType.SPEND,
            asset=A_ETH,
            amount=FVal('0.15'),
            location_label=ADDY_1,
            notes='Swap 0.15 ETH in Uniswap V2 from 0x3CAdf2cA458376a6a5feA2EF3612346037D5A787',
            counterparty=CPT_UNISWAP_V2,
            address=UNISWAP_V2_ROUTER,
        ), EvmSwapEvent(
            tx_hash=tx_hash,
            sequence_index=2,
            timestamp=TimestampMS(1628753094000),
            location=Location.ETHEREUM,
            event_subtype=HistoryEventSubType.RECEIVE,
            asset=EvmToken('eip155:1/erc20:0x853d955aCEf822Db058eb8505911ED77F175b99e'),
            amount=FVal('462.967761432322996701'),
            location_label=ADDY_1,
            notes='Receive 462.967761432322996701 FRAX in Uniswap V2 from 0x3CAdf2cA458376a6a5feA2EF3612346037D5A787',  # noqa: E501
            counterparty=CPT_UNISWAP_V2,
            address=UNISWAP_V2_ROUTER,
        ),
    ]
    assert events == expected_events


@pytest.mark.vcr(filter_query_parameters=['apikey'])
@pytest.mark.parametrize('ethereum_accounts', [[ADDY_1]])
def test_uniswap_v2_swap_eth_returned(ethereum_inquirer):
    """Test a transaction where eth is swapped and some of it is returned due to change in price"""
    tx_hash = deserialize_evm_tx_hash('0x20ecc226c438a8803a6195d8031ae7dd97a27351e6b7429621b36194121b9b76')  # noqa: E501
    events, _ = get_decoded_events_of_transaction(evm_inquirer=ethereum_inquirer, tx_hash=tx_hash)
    timestamp = TimestampMS(1634652419000)
    expected_events = [
        EvmEvent(
            tx_hash=tx_hash,
            sequence_index=0,
            timestamp=timestamp,
            location=Location.ETHEREUM,
            event_type=HistoryEventType.SPEND,
            event_subtype=HistoryEventSubType.FEE,
            asset=A_ETH,
            amount=FVal(0.006697194528224109),
            location_label=ADDY_1,
            notes='Burn 0.006697194528224109 ETH for gas',
            counterparty=CPT_GAS,
        ), EvmEvent(
            tx_hash=tx_hash,
            sequence_index=1,
            timestamp=timestamp,
            location=Location.ETHEREUM,
            event_type=HistoryEventType.WITHDRAWAL,
            event_subtype=HistoryEventSubType.REFUND,
            asset=A_ETH,
            amount=FVal(0.008104374914845978),
            location_label=ADDY_1,
            notes='Refund of 0.008104374914845978 ETH in Uniswap V2 due to price change',
            counterparty=CPT_UNISWAP_V2,
            address=string_to_evm_address('0x7a250d5630B4cF539739dF2C5dAcb4c659F2488D'),
        ), EvmSwapEvent(
            tx_hash=tx_hash,
            sequence_index=2,
            timestamp=timestamp,
            location=Location.ETHEREUM,
            event_subtype=HistoryEventSubType.SPEND,
            asset=A_ETH,
            amount=FVal('1.59134916748576351'),
            location_label=ADDY_1,
            notes='Swap 1.59134916748576351 ETH in Uniswap V2 from 0x3CAdf2cA458376a6a5feA2EF3612346037D5A787',  # noqa: E501
            counterparty=CPT_UNISWAP_V2,
            address=UNISWAP_V2_ROUTER,
        ), EvmSwapEvent(
            tx_hash=tx_hash,
            sequence_index=3,
            timestamp=timestamp,
            location=Location.ETHEREUM,
            event_subtype=HistoryEventSubType.RECEIVE,
            asset=EvmToken('eip155:1/erc20:0x761D38e5ddf6ccf6Cf7c55759d5210750B5D60F3'),
            amount=FVal('10000000000'),
            location_label=ADDY_1,
            notes='Receive 10000000000 ELON in Uniswap V2 from 0x3CAdf2cA458376a6a5feA2EF3612346037D5A787',  # noqa: E501
            counterparty=CPT_UNISWAP_V2,
            address=UNISWAP_V2_ROUTER,
        ),
    ]
    assert events == expected_events


@pytest.mark.vcr(filter_query_parameters=['apikey'])
@pytest.mark.parametrize('ethereum_accounts', [['0xa931b486F661540c6D709aE6DfC8BcEF347ea437']])
def test_uniswap_v2_swap_with_approval(ethereum_inquirer, ethereum_accounts):
    tx_hash = deserialize_evm_tx_hash('0xcbe558177f62ccdb77f59b6be11e60b0a3fed1d224d5ce28d2bb6dff59447d3b')  # noqa: E501
    user_address = ethereum_accounts[0]
    events, _ = get_decoded_events_of_transaction(evm_inquirer=ethereum_inquirer, tx_hash=tx_hash)
    assert events == [
        EvmEvent(
            tx_hash=tx_hash,
            sequence_index=0,
            timestamp=TimestampMS(1667857559000),
            location=Location.ETHEREUM,
            event_type=HistoryEventType.SPEND,
            event_subtype=HistoryEventSubType.FEE,
            asset=Asset('ETH'),
            amount=FVal('0.003227029072809172'),
            location_label=user_address,
            notes='Burn 0.003227029072809172 ETH for gas',
            counterparty=CPT_GAS,
        ), EvmEvent(
            tx_hash=tx_hash,
            sequence_index=1,
            timestamp=TimestampMS(1667857559000),
            location=Location.ETHEREUM,
            event_type=HistoryEventType.INFORMATIONAL,
            event_subtype=HistoryEventSubType.APPROVE,
            asset=Asset('eip155:1/erc20:0x33349B282065b0284d756F0577FB39c158F935e6'),
            amount=FVal('115792089237316195423570985008687907853269984665640564039436.930578017129639935'),
            location_label=user_address,
            notes='Set MPL spending approval of 0xa931b486F661540c6D709aE6DfC8BcEF347ea437 by 0x617Dee16B86534a5d792A4d7A62FB491B544111E to 115792089237316195423570985008687907853269984665640564039436.930578017129639935',  # noqa: E501
            address=string_to_evm_address('0x617Dee16B86534a5d792A4d7A62FB491B544111E'),
        ), EvmSwapEvent(
            tx_hash=tx_hash,
            sequence_index=2,
            timestamp=TimestampMS(1667857559000),
            location=Location.ETHEREUM,
            event_subtype=HistoryEventSubType.SPEND,
            asset=Asset('eip155:1/erc20:0x33349B282065b0284d756F0577FB39c158F935e6'),
            amount=FVal('20.653429896'),
            location_label=user_address,
            notes='Swap 20.653429896 MPL in Uniswap V2',
            counterparty=CPT_UNISWAP_V2,
            address=string_to_evm_address('0x7b28470032DA06051f2E620531adBAeAdb285408'),
        ), EvmSwapEvent(
            tx_hash=tx_hash,
            sequence_index=3,
            timestamp=TimestampMS(1667857559000),
            location=Location.ETHEREUM,
            event_subtype=HistoryEventSubType.RECEIVE,
            asset=Asset('eip155:1/erc20:0xA0b86991c6218b36c1d19D4a2e9Eb0cE3606eB48'),
            amount=FVal('273.798721'),
            location_label=user_address,
            notes='Receive 273.798721 USDC as a result of a Uniswap V2 swap',
            counterparty=CPT_UNISWAP_V2,
            address=string_to_evm_address('0x7b28470032DA06051f2E620531adBAeAdb285408'),
        ),
    ]


@pytest.mark.vcr(filter_query_parameters=['apikey'])
@pytest.mark.parametrize('ethereum_accounts', [[ADDY_2]])
def test_uniswap_v2_add_liquidity(ethereum_inquirer):
    """This checks that adding liquidity to a Uniswap V2 pool is decoded properly."""
    tx_hash = deserialize_evm_tx_hash('0x1bab8a89a6a3f8cb127cfaf7cd58809201a4e230d0a05f9e067674749605959e')  # noqa: E501
    events, _ = get_decoded_events_of_transaction(evm_inquirer=ethereum_inquirer, tx_hash=tx_hash)
    lp_token_identifier = evm_address_to_identifier(
        address=(pool_address := string_to_evm_address('0xAE461cA67B15dc8dc81CE7615e0320dA1A9aB8D5')),  # noqa: E501
        chain_id=ChainID.ETHEREUM,
        token_type=TokenKind.ERC20,
    )
    expected_events = [
        EvmEvent(
            tx_hash=tx_hash,
            sequence_index=0,
            timestamp=TimestampMS(1672348871000),
            location=Location.ETHEREUM,
            event_type=HistoryEventType.SPEND,
            event_subtype=HistoryEventSubType.FEE,
            asset=A_ETH,
            amount=FVal('0.002931805211106758'),
            location_label=ADDY_2,
            notes='Burn 0.002931805211106758 ETH for gas',
            counterparty=CPT_GAS,
        ), EvmEvent(
            tx_hash=tx_hash,
            sequence_index=1,
            timestamp=TimestampMS(1672348871000),
            location=Location.ETHEREUM,
            event_type=HistoryEventType.DEPOSIT,
            event_subtype=HistoryEventSubType.DEPOSIT_FOR_WRAPPED,
            asset=A_USDC,
            amount=FVal('25'),
            location_label=ADDY_2,
            notes=f'Deposit 25 USDC to Uniswap V2 LP {pool_address}',
            counterparty=CPT_UNISWAP_V2,
            address=pool_address,
            extra_data={'pool_address': pool_address},
        ), EvmEvent(
            tx_hash=tx_hash,
            sequence_index=2,
            timestamp=TimestampMS(1672348871000),
            location=Location.ETHEREUM,
            event_type=HistoryEventType.DEPOSIT,
            event_subtype=HistoryEventSubType.DEPOSIT_FOR_WRAPPED,
            asset=A_DAI,
            amount=FVal('24.994824629555601269'),
            location_label=ADDY_2,
            notes=f'Deposit 24.994824629555601269 DAI to Uniswap V2 LP {pool_address}',
            counterparty=CPT_UNISWAP_V2,
            address=pool_address,
            extra_data={'pool_address': pool_address},
        ), EvmEvent(
            tx_hash=tx_hash,
            sequence_index=3,
            timestamp=TimestampMS(1672348871000),
            location=Location.ETHEREUM,
            event_type=HistoryEventType.RECEIVE,
            event_subtype=HistoryEventSubType.RECEIVE_WRAPPED,
            asset=Asset(lp_token_identifier),
            amount=FVal('0.000022187913295974'),
            location_label=ADDY_2,
            notes='Receive 0.000022187913295974 UNI-V2 DAI-USDC from Uniswap V2 pool',
            counterparty=CPT_UNISWAP_V2,
            address=pool_address,
        ),
    ]
    assert events == expected_events
    lp_token = EvmToken(lp_token_identifier)
    assert lp_token.protocol == CPT_UNISWAP_V2
    assert lp_token.symbol == 'UNI-V2 DAI-USDC'


@pytest.mark.vcr(filter_query_parameters=['apikey'])
@pytest.mark.parametrize('ethereum_accounts', [[ADDY_3]])
def test_uniswap_v2_remove_liquidity(ethereum_inquirer):
    """This checks that removing liquidity from a Uniswap V2 pool is decoded properly."""
    tx_hash = deserialize_evm_tx_hash('0x0936a16e1d3655e832c60bed52040fd5ac0d99d03865d11225b3183dba318f43')  # noqa: E501
    events, _ = get_decoded_events_of_transaction(evm_inquirer=ethereum_inquirer, tx_hash=tx_hash)
    expected_events = [
        EvmEvent(
            tx_hash=tx_hash,
            sequence_index=0,
            timestamp=TimestampMS(1672784687000),
            location=Location.ETHEREUM,
            event_type=HistoryEventType.SPEND,
            event_subtype=HistoryEventSubType.FEE,
            asset=A_ETH,
            amount=FVal('0.00468942'),
            location_label=ADDY_3,
            notes='Burn 0.00468942 ETH for gas',
            counterparty=CPT_GAS,
        ), EvmEvent(
            tx_hash=tx_hash,
            sequence_index=33,
            timestamp=TimestampMS(1672784687000),
            location=Location.ETHEREUM,
            event_type=HistoryEventType.INFORMATIONAL,
            event_subtype=HistoryEventSubType.APPROVE,
            asset=Asset('eip155:1/erc20:0xB4e16d0168e52d35CaCD2c6185b44281Ec28C9Dc'),
            amount=FVal('9.6176228659E-8'),
            location_label=ADDY_3,
            notes='Set UNI-V2 spending approval of 0x65fc65C639467423Bf19801a59FCfd62f0F29777 by 0x7a250d5630B4cF539739dF2C5dAcb4c659F2488D to 0.000000096176228659',  # noqa: E501
            address=string_to_evm_address('0x7a250d5630B4cF539739dF2C5dAcb4c659F2488D'),
        ), EvmEvent(
            tx_hash=tx_hash,
            sequence_index=34,
            timestamp=TimestampMS(1672784687000),
            location=Location.ETHEREUM,
            event_type=HistoryEventType.SPEND,
            event_subtype=HistoryEventSubType.RETURN_WRAPPED,
            asset=Asset('eip155:1/erc20:0xB4e16d0168e52d35CaCD2c6185b44281Ec28C9Dc'),
            amount=FVal('9.6176228659E-8'),
            location_label=ADDY_3,
            notes='Send 0.000000096176228659 UNI-V2 USDC-WETH to Uniswap V2 pool',
            counterparty=CPT_UNISWAP_V2,
            address=string_to_evm_address('0xB4e16d0168e52d35CaCD2c6185b44281Ec28C9Dc'),
        ), EvmEvent(
            tx_hash=tx_hash,
            sequence_index=35,
            timestamp=TimestampMS(1672784687000),
            location=Location.ETHEREUM,
            event_type=HistoryEventType.WITHDRAWAL,
            event_subtype=HistoryEventSubType.REDEEM_WRAPPED,
            asset=A_ETH,
            amount=FVal('0.005839327781368506'),
            location_label=ADDY_3,
            notes='Remove 0.005839327781368506 ETH from Uniswap V2 LP 0xB4e16d0168e52d35CaCD2c6185b44281Ec28C9Dc',  # noqa: E501
            counterparty=CPT_UNISWAP_V2,
            address=string_to_evm_address('0x7a250d5630B4cF539739dF2C5dAcb4c659F2488D'),
            extra_data={'pool_address': '0xB4e16d0168e52d35CaCD2c6185b44281Ec28C9Dc'},
        ), EvmEvent(
            tx_hash=tx_hash,
            sequence_index=40,
            timestamp=TimestampMS(1672784687000),
            location=Location.ETHEREUM,
            event_type=HistoryEventType.WITHDRAWAL,
            event_subtype=HistoryEventSubType.REDEEM_WRAPPED,
            asset=A_USDC,
            amount=FVal('7.073493'),
            location_label=ADDY_3,
            notes='Remove 7.073493 USDC from Uniswap V2 LP 0xB4e16d0168e52d35CaCD2c6185b44281Ec28C9Dc',  # noqa: E501
            counterparty=CPT_UNISWAP_V2,
            address=string_to_evm_address('0x7a250d5630B4cF539739dF2C5dAcb4c659F2488D'),
            extra_data={'pool_address': '0xB4e16d0168e52d35CaCD2c6185b44281Ec28C9Dc'},
        ),
    ]
    assert events == expected_events


@pytest.mark.vcr(filter_query_parameters=['apikey'])
@pytest.mark.parametrize('ethereum_accounts', [[ADDY_4]])
def test_uniswap_v2_swap_events_order(
        database,
        ethereum_inquirer,
        eth_transactions,
        ethereum_accounts,
):
    """Check that the order of swap events are consecutive.

    This transaction hash does not exist on-chain.
    It was mocked to avoid leaking user info to the public.

    It checks that an approval event does not come between trade events.
    """
    tx_hash = '0xec15324d55274d9ad3181ed2f29d29e9812841e5e79aa9228a0f3ef4d3ce8d2c'
    tx_hash = deserialize_evm_tx_hash(tx_hash)
    user_address = ethereum_accounts[0]
    transaction = EvmTransaction(
        tx_hash=tx_hash,
        chain_id=ChainID.ETHEREUM,
        timestamp=Timestamp(1672784687),
        block_number=16329226,
        from_address=ADDY_4,
        to_address='0x7a250d5630B4cF539739dF2C5dAcb4c659F2488D',
        value=0,
        gas=354181,
        gas_price=20000000000,
        gas_used=234471,
        input_data=hexstring_to_bytes('0x38ed1739000000000000000000000000000000000000000000000001405cc9cdb5ccd5f50000000000000000000000000000000000000000000000032232ec1cbf43ca0100000000000000000000000000000000000000000000000000000000000000a00000000000000000000000007db7da086318462a46327b8f2d46f457008cc111000000000000000000000000000000000000000000000000000000005f7258b30000000000000000000000000000000000000000000000000000000000000003000000000000000000000000a3bed4e1c75d00fa6f4e5e6922db7261b5e9acd2000000000000000000000000c02aaa39b223fe8d0a0e5c4f27ead9083c756cc20000000000000000000000006b175474e89094c44da98b954eedeac495271d0f'),
        nonce=2,
    )
    receipt = EvmTxReceipt(
        tx_hash=tx_hash,
        chain_id=ChainID.ETHEREUM,
        contract_address=None,
        status=True,
        tx_type=0,
        logs=[
            EvmTxReceiptLog(
                log_index=31,
                data=hexstring_to_bytes('0x000000000000000000000000000000000000000000000001405cc9cdb5ccd5f5'),
                address=string_to_evm_address('0xa3BeD4E1c75D00fa6f4E5E6922DB7261B5E9AcD2'),
                topics=[
                    hexstring_to_bytes('0xddf252ad1be2c89b69c2b068fc378daa952ba7f163c4a11628f55a4df523b3ef'),
                    hexstring_to_bytes('0x00000000000000000000000043e141534d718D72552De1B606a5FCBc72256cD7'),
                    hexstring_to_bytes('0x0000000000000000000000000d0d65e7a7db277d3e0f5e1676325e75f3340455'),
                ],
            ), EvmTxReceiptLog(
                log_index=32,
                data=hexstring_to_bytes('0xfffffffffffffffffffffffffffffffffffffffffffffffebfa336324a332a0a'),
                address=string_to_evm_address('0xa3BeD4E1c75D00fa6f4E5E6922DB7261B5E9AcD2'),
                topics=[
                    hexstring_to_bytes('0x8c5be1e5ebec7d5bd14f71427d1e84f3dd0314c0f7b2291e5b200ac8c7c3b925'),
                    hexstring_to_bytes('0x00000000000000000000000043e141534d718D72552De1B606a5FCBc72256cD7'),
                    hexstring_to_bytes('0x0000000000000000000000007a250d5630b4cf539739df2c5dacb4c659f2488d'),
                ],
            ), EvmTxReceiptLog(
                log_index=33,
                data=hexstring_to_bytes('0x00000000000000000000000000000000000000000000000002476b12c1292c7a'),
                address=string_to_evm_address('0xC02aaA39b223FE8D0A0e5C4F27eAD9083C756Cc2'),
                topics=[
                    hexstring_to_bytes('0xddf252ad1be2c89b69c2b068fc378daa952ba7f163c4a11628f55a4df523b3ef'),
                    hexstring_to_bytes('0x0000000000000000000000000d0d65e7a7db277d3e0f5e1676325e75f3340455'),
                    hexstring_to_bytes('0x000000000000000000000000a478c2975ab1ea89e8196811f51a7b7ade33eb11'),
                ],
            ), EvmTxReceiptLog(
                log_index=34,
                data=hexstring_to_bytes('0x0000000000000000000000000000000000000000000085458f584469791bd7960000000000000000000000000000000000000000000000f36cd1acc023153ced'),
                address=string_to_evm_address('0x0d0d65E7A7dB277d3E0F5E1676325E75f3340455'),
                topics=[
                    hexstring_to_bytes('0x1c411e9a96e071241c2f21f7726b17ae89e3cab4c78be50e062b03a9fffbbad1'),
                ],
            ), EvmTxReceiptLog(
                log_index=35,
                data=hexstring_to_bytes('0x000000000000000000000000000000000000000000000001405cc9cdb5ccd5f50000000000000000000000000000000000000000000000000000000000000000000000000000000000000000000000000000000000000000000000000000000000000000000000000000000000000000000000000000000002476b12c1292c7a'),
                address=string_to_evm_address('0x0d0d65E7A7dB277d3E0F5E1676325E75f3340455'),
                topics=[
                    hexstring_to_bytes('0xd78ad95fa46c994b6551d0da85fc275fe613ce37657fb8d5e3d130840159d822'),
                    hexstring_to_bytes('0x0000000000000000000000007a250d5630b4cf539739df2c5dacb4c659f2488d'),
                    hexstring_to_bytes('0x000000000000000000000000a478c2975ab1ea89e8196811f51a7b7ade33eb11'),
                ],
            ), EvmTxReceiptLog(
                log_index=36,
                data=hexstring_to_bytes('0x000000000000000000000000000000000000000000000000000026068b3a890000000000000000000000000000000000000000000000074f0bf96ef2478fa7ad'),
                address=string_to_evm_address('0xB4e16d0168e52d35CaCD2c6185b44281Ec28C9Dc'),
                topics=[
                    hexstring_to_bytes('0x1c411e9a96e071241c2f21f7726b17ae89e3cab4c78be50e062b03a9fffbbad1'),
                ],
            ), EvmTxReceiptLog(
                log_index=37,
                data=hexstring_to_bytes('0x00000000000000000000000000000000000000000000000000000000006beed50000000000000000000000000000000000000000000000000014bed67222b2ba'),
                address=string_to_evm_address('0xB4e16d0168e52d35CaCD2c6185b44281Ec28C9Dc'),
                topics=[
                    hexstring_to_bytes('0xdccd412f0b1252819cb1fd330b93224ca42612892bb3f4f789976e6d81936496'),
                    hexstring_to_bytes('0x0000000000000000000000007a250d5630b4cf539739df2c5dacb4c659f2488d'),
                    hexstring_to_bytes('0x0000000000000000000000007a250d5630b4cf539739df2c5dacb4c659f2488d'),
                ],
            ), EvmTxReceiptLog(
                log_index=38,
                data=hexstring_to_bytes('0x0000000000000000000000000000000000000000000000032c190329a9b16bef'),
                address=string_to_evm_address('0x6B175474E89094C44Da98b954EedeAC495271d0F'),
                topics=[
                    hexstring_to_bytes('0xddf252ad1be2c89b69c2b068fc378daa952ba7f163c4a11628f55a4df523b3ef'),
                    hexstring_to_bytes('0x000000000000000000000000a478c2975ab1ea89e8196811f51a7b7ade33eb11'),
                    hexstring_to_bytes('0x00000000000000000000000043e141534d718D72552De1B606a5FCBc72256cD7'),
                ],
            ), EvmTxReceiptLog(
                log_index=39,
                data=hexstring_to_bytes('0x000000000000000000000000000000000000000000997f8a78f8b20f05afd018000000000000000000000000000000000000000000006df1960f8fb9530fad8a'),
                address=string_to_evm_address('0xA478c2975Ab1Ea89e8196811F51A7B7Ade33eB11'),
                topics=[
                    hexstring_to_bytes('0x1c411e9a96e071241c2f21f7726b17ae89e3cab4c78be50e062b03a9fffbbad1'),
                ],
            ), EvmTxReceiptLog(
                log_index=40,
                data=hexstring_to_bytes('0x000000000000000000000000000000000000000000000000000000000000000000000000000000000000000000000000000000000000000002476b12c1292c7a0000000000000000000000000000000000000000000000032c190329a9b16bef0000000000000000000000000000000000000000000000000000000000000000'),
                address=string_to_evm_address('0xA478c2975Ab1Ea89e8196811F51A7B7Ade33eB11'),
                topics=[
                    hexstring_to_bytes('0xd78ad95fa46c994b6551d0da85fc275fe613ce37657fb8d5e3d130840159d822'),
                    hexstring_to_bytes('0x0000000000000000000000007a250d5630b4cf539739df2c5dacb4c659f2488d'),
                    hexstring_to_bytes('0x00000000000000000000000043e141534d718D72552De1B606a5FCBc72256cD7'),
                ],
            ),
        ],
    )
    dbevmtx = DBEvmTx(database)
    decoder = EthereumTransactionDecoder(
        database=database,
        ethereum_inquirer=ethereum_inquirer,
        transactions=eth_transactions,
    )
    with database.user_write() as cursor, patch_decoder_reload_data():
        dbevmtx.add_transactions(cursor, [transaction], relevant_address=None)
        decoder.reload_data(cursor)

    events, _, _ = decoder._decode_transaction(transaction=transaction, tx_receipt=receipt)
    expected_events = [
        EvmEvent(
            tx_hash=tx_hash,
            timestamp=1672784687000,
            location=Location.ETHEREUM,
            sequence_index=0,
            event_type=HistoryEventType.SPEND,
            event_subtype=HistoryEventSubType.FEE,
            asset=A_ETH,
            amount=FVal('0.00468942'),
            location_label=user_address,
            notes='Burn 0.00468942 ETH for gas',
            counterparty=CPT_GAS,
        ), EvmEvent(
            tx_hash=tx_hash,
            timestamp=1672784687000,
            location=Location.ETHEREUM,
            sequence_index=33,
            event_type=HistoryEventType.INFORMATIONAL,
            event_subtype=HistoryEventSubType.APPROVE,
            asset=Asset('eip155:1/erc20:0xa3BeD4E1c75D00fa6f4E5E6922DB7261B5E9AcD2'),
            amount=FVal('115792089237316195423570985008687907853269984665640564039434.499460237779741194'),
            location_label=user_address,
            notes=f'Set MTA spending approval of {user_address} by 0x7a250d5630B4cF539739dF2C5dAcb4c659F2488D to 115792089237316195423570985008687907853269984665640564039434.499460237779741194',  # noqa: E501
            counterparty=None,
            address=string_to_evm_address('0x7a250d5630B4cF539739dF2C5dAcb4c659F2488D'),
        ), EvmSwapEvent(
            tx_hash=tx_hash,
            timestamp=1672784687000,
            location=Location.ETHEREUM,
            sequence_index=34,
            event_subtype=HistoryEventSubType.SPEND,
            asset=Asset('eip155:1/erc20:0xa3BeD4E1c75D00fa6f4E5E6922DB7261B5E9AcD2'),
            amount=FVal('23.084547675349898741'),
            location_label=user_address,
            notes=f'Swap 23.084547675349898741 MTA in Uniswap V2 from {user_address}',
            counterparty=CPT_UNISWAP_V2,
            address=string_to_evm_address('0x0d0d65E7A7dB277d3E0F5E1676325E75f3340455'),
        ), EvmSwapEvent(
            tx_hash=tx_hash,
            timestamp=1672784687000,
            location=Location.ETHEREUM,
            sequence_index=35,
            event_subtype=HistoryEventSubType.RECEIVE,
            asset=A_DAI,
            amount=FVal('58.517806710690769903'),
            location_label=user_address,
            notes=f'Receive 58.517806710690769903 DAI in Uniswap V2 from {user_address}',
            counterparty=CPT_UNISWAP_V2,
            address=string_to_evm_address('0x0d0d65E7A7dB277d3E0F5E1676325E75f3340455'),
        ),
    ]
    assert events == expected_events


@pytest.mark.vcr(filter_query_parameters=['apikey'])
@pytest.mark.parametrize('ethereum_accounts', [['0xbcce162c23480a4d44b88F57D5D2D9997402010e']])
def test_remove_liquidity_with_weth(ethereum_inquirer, ethereum_accounts):
    """Test that removing liquidity as weth gets correctly decoded"""
    tx_hash = deserialize_evm_tx_hash('0x00007120e5281e9bdf9a57739e3ecaf736013e4a1a31ecfe44f719c229cc2cbd')  # noqa: E501
    user_address = ethereum_accounts[0]
    events, _ = get_decoded_events_of_transaction(evm_inquirer=ethereum_inquirer, tx_hash=tx_hash)
    expected_events = [
        EvmEvent(
            tx_hash=tx_hash,
            sequence_index=0,
            timestamp=TimestampMS(1615943669000),
            location=Location.ETHEREUM,
            event_type=HistoryEventType.SPEND,
            event_subtype=HistoryEventSubType.FEE,
            asset=A_ETH,
            amount=FVal('0.018446778'),
            location_label=user_address,
            notes='Burn 0.018446778 ETH for gas',
            counterparty=CPT_GAS,
            address=None,
        ), EvmEvent(
<<<<<<< HEAD
            tx_hash=evmhash,
            sequence_index=1,
=======
            tx_hash=tx_hash,
            sequence_index=238,
>>>>>>> 430fbbee
            timestamp=TimestampMS(1615943669000),
            location=Location.ETHEREUM,
            event_type=HistoryEventType.SPEND,
            event_subtype=HistoryEventSubType.RETURN_WRAPPED,
            asset=Asset('eip155:1/erc20:0xFfA98A091331Df4600F87C9164cD27e8a5CD2405'),
            amount=FVal('17.988110986983157473'),
            location_label=user_address,
            notes='Send 17.988110986983157473 UNI-V2 POLS-WETH to Uniswap V2 pool',
            counterparty=CPT_UNISWAP_V2,
            address=string_to_evm_address('0xFfA98A091331Df4600F87C9164cD27e8a5CD2405'),
        ), EvmEvent(
<<<<<<< HEAD
            tx_hash=evmhash,
            sequence_index=2,
=======
            tx_hash=tx_hash,
            sequence_index=240,
>>>>>>> 430fbbee
            timestamp=TimestampMS(1615943669000),
            location=Location.ETHEREUM,
            event_type=HistoryEventType.WITHDRAWAL,
            event_subtype=HistoryEventSubType.REDEEM_WRAPPED,
            asset=Asset('eip155:1/erc20:0x83e6f1E41cdd28eAcEB20Cb649155049Fac3D5Aa'),
            amount=FVal('518.338444992444885019'),
            location_label=user_address,
            notes='Remove 518.338444992444885019 POLS from Uniswap V2 LP 0xFfA98A091331Df4600F87C9164cD27e8a5CD2405',  # noqa: E501
            counterparty=CPT_UNISWAP_V2,
            address=string_to_evm_address('0xFfA98A091331Df4600F87C9164cD27e8a5CD2405'),
            extra_data={'pool_address': '0xFfA98A091331Df4600F87C9164cD27e8a5CD2405'},
        ), EvmEvent(
<<<<<<< HEAD
            tx_hash=evmhash,
            sequence_index=3,
=======
            tx_hash=tx_hash,
            sequence_index=241,
>>>>>>> 430fbbee
            timestamp=TimestampMS(1615943669000),
            location=Location.ETHEREUM,
            event_type=HistoryEventType.WITHDRAWAL,
            event_subtype=HistoryEventSubType.REDEEM_WRAPPED,
            asset=Asset('eip155:1/erc20:0xC02aaA39b223FE8D0A0e5C4F27eAD9083C756Cc2'),
            amount=FVal('1.378246251315897532'),
            location_label=user_address,
            notes='Remove 1.378246251315897532 WETH from Uniswap V2 LP 0xFfA98A091331Df4600F87C9164cD27e8a5CD2405',  # noqa: E501
            counterparty=CPT_UNISWAP_V2,
            address=string_to_evm_address('0xFfA98A091331Df4600F87C9164cD27e8a5CD2405'),
            extra_data={'pool_address': '0xFfA98A091331Df4600F87C9164cD27e8a5CD2405'},
        ),
    ]
    assert events == expected_events


@pytest.mark.vcr(filter_query_parameters=['apikey'])
@pytest.mark.parametrize('ethereum_accounts', [['0x3163Bb273E8D9960Ce003fD542bF26b4C529f515']])
def test_claim_airdrop(ethereum_inquirer, ethereum_accounts):
    tx_hash = deserialize_evm_tx_hash('0x0e50e7374e0ffbe0aea82dbe94a04ab0da3981f3bfb1a66927eb250c7aff29e3')  # noqa: E501
    user_address = ethereum_accounts[0]
    events, _ = get_decoded_events_of_transaction(evm_inquirer=ethereum_inquirer, tx_hash=tx_hash)
    timestamp = TimestampMS(1600446008000)
    gas_amount, claimed_amount = '0.027890731101011885', '408.638074'
    expected_events = [
        EvmEvent(
            tx_hash=tx_hash,
            sequence_index=0,
            timestamp=timestamp,
            location=Location.ETHEREUM,
            event_type=HistoryEventType.SPEND,
            event_subtype=HistoryEventSubType.FEE,
            asset=A_ETH,
            amount=FVal(gas_amount),
            location_label=user_address,
            notes=f'Burn {gas_amount} ETH for gas',
            counterparty=CPT_GAS,
            address=None,
        ), EvmEvent(
            tx_hash=tx_hash,
            sequence_index=163,
            timestamp=timestamp,
            location=Location.ETHEREUM,
            event_type=HistoryEventType.RECEIVE,
            event_subtype=HistoryEventSubType.AIRDROP,
            asset=A_UNI,
            amount=FVal(claimed_amount),
            location_label=user_address,
            notes=f'Claim {claimed_amount} UNI from the uniswap airdrop',
            counterparty=CPT_UNISWAP,
            address=UNISWAP_DISTRIBUTOR,
            extra_data={AIRDROP_IDENTIFIER_KEY: 'uniswap'},
        ),
    ]
    assert events == expected_events


@pytest.mark.vcr(filter_query_parameters=['apikey'])
@pytest.mark.parametrize('polygon_pos_accounts', [['0x399e196846E1061C34651A1699F3Fac43a861d51']])
def test_swap_on_polygon(
        polygon_pos_inquirer: 'PolygonPOSInquirer',
        polygon_pos_accounts: list['ChecksumEvmAddress'],
) -> None:
    tx_hash = deserialize_evm_tx_hash('0x98f0826b1e937df24afcd1bafe23a7ea8bf2388bf030bdccabc1259652efda6e')  # noqa: E501
    events, _ = get_decoded_events_of_transaction(evm_inquirer=polygon_pos_inquirer, tx_hash=tx_hash)  # noqa: E501
    assert events == [EvmEvent(
        tx_hash=tx_hash,
        sequence_index=0,
        timestamp=(timestamp := TimestampMS(1756221755000)),
        location=Location.POLYGON_POS,
        event_type=HistoryEventType.SPEND,
        event_subtype=HistoryEventSubType.FEE,
        asset=EvmToken('eip155:137/erc20:0x0000000000000000000000000000000000001010'),
        amount=FVal(gas_amount := '0.004645614'),
        location_label=(user_address := polygon_pos_accounts[0]),
        notes=f'Burn {gas_amount} POL for gas',
        counterparty=CPT_GAS,
    ), EvmEvent(
        tx_hash=tx_hash,
        sequence_index=65,
        timestamp=timestamp,
        location=Location.POLYGON_POS,
        event_type=HistoryEventType.INFORMATIONAL,
        event_subtype=HistoryEventSubType.APPROVE,
        asset=EvmToken('eip155:137/erc20:0xc2132D05D31c914a87C6611C10748AEb04B58e8F'),
        amount=FVal(approve_amount := '369.980225'),
        location_label=user_address,
        notes=f'Set USDT spending approval of {user_address} by 0xedf6066a2b290C185783862C7F4776A2C8077AD1 to {approve_amount}',  # noqa: E501
        address=string_to_evm_address('0xedf6066a2b290C185783862C7F4776A2C8077AD1'),
    ), EvmSwapEvent(
        tx_hash=tx_hash,
        sequence_index=66,
        timestamp=timestamp,
        location=Location.POLYGON_POS,
        event_subtype=HistoryEventSubType.SPEND,
        asset=EvmToken('eip155:137/erc20:0xc2132D05D31c914a87C6611C10748AEb04B58e8F'),
        amount=FVal(spend_amount := '5.8559'),
        location_label=user_address,
        notes=f'Swap {spend_amount} USDT in Uniswap V2 from {user_address}',
        counterparty=CPT_UNISWAP_V2,
        address=string_to_evm_address('0xD12bA2A40289Ed8728682447DC77D001F03675F9'),
    ), EvmSwapEvent(
        tx_hash=tx_hash,
        sequence_index=67,
        timestamp=timestamp,
        location=Location.POLYGON_POS,
        event_subtype=HistoryEventSubType.RECEIVE,
        asset=EvmToken('eip155:137/erc20:0x94b959c93761835f634B8d6E655070C58E2CAa12'),
        amount=FVal(receive_amount := '1122.506594'),
        location_label=user_address,
        notes=f'Receive {receive_amount} MEN in Uniswap V2 from {user_address}',
        counterparty=CPT_UNISWAP_V2,
        address=string_to_evm_address('0xD12bA2A40289Ed8728682447DC77D001F03675F9'),
    )]


@pytest.mark.vcr(filter_query_parameters=['apikey'])
@pytest.mark.parametrize('optimism_accounts', [['0xB9a10fa58625D8D51D9a049d8933545CE5Ff1F7F']])
def test_add_liquidity_on_optimism(
        optimism_inquirer: 'OptimismInquirer',
        optimism_accounts: list['ChecksumEvmAddress'],
) -> None:
    tx_hash = deserialize_evm_tx_hash('0x72f93bd7801c5cc9bde5ece8fcd4eba9fc264eff1b8b46f13016280152ee232c')  # noqa: E501
    events, _ = get_decoded_events_of_transaction(evm_inquirer=optimism_inquirer, tx_hash=tx_hash)
    pool_address = string_to_evm_address('0x9250E720C0F2bB732c598bEE54C0aeE195cEA673')
    assert events == [EvmEvent(
        tx_hash=tx_hash,
        sequence_index=0,
        timestamp=(timestamp := TimestampMS(1756053851000)),
        location=Location.OPTIMISM,
        event_type=HistoryEventType.SPEND,
        event_subtype=HistoryEventSubType.FEE,
        asset=A_ETH,
        amount=FVal(gas_amount := '0.000000204747173407'),
        location_label=(user_address := optimism_accounts[0]),
        notes=f'Burn {gas_amount} ETH for gas',
        counterparty=CPT_GAS,
    ), EvmEvent(
        tx_hash=tx_hash,
        sequence_index=39,
        timestamp=timestamp,
        location=Location.OPTIMISM,
        event_type=HistoryEventType.INFORMATIONAL,
        event_subtype=HistoryEventSubType.APPROVE,
        asset=EvmToken('eip155:10/erc20:0x68f180fcCe6836688e9084f035309E29Bf0A2095'),
        amount=FVal(approval_amount := '1157920892373161954235709850086879078532699846656405640394575840079131.29639764'),  # noqa: E501
        location_label=user_address,
        notes=f'Set WBTC spending approval of {user_address} by 0x4A7b5Da61326A6379179b40d00F57E5bbDC962c2 to {approval_amount}',  # noqa: E501
        address=string_to_evm_address('0x4A7b5Da61326A6379179b40d00F57E5bbDC962c2'),
    ), EvmEvent(
        tx_hash=tx_hash,
        sequence_index=40,
        timestamp=timestamp,
        location=Location.OPTIMISM,
        event_type=HistoryEventType.DEPOSIT,
        event_subtype=HistoryEventSubType.DEPOSIT_FOR_WRAPPED,
        asset=EvmToken('eip155:10/erc20:0x4200000000000000000000000000000000000042'),
        amount=FVal(op_amount := '0.01'),
        location_label=user_address,
        notes=f'Deposit {op_amount} OP to Uniswap V2 LP {pool_address}',
        counterparty=CPT_UNISWAP_V2,
        address=pool_address,
        extra_data={'pool_address': pool_address},
    ), EvmEvent(
        tx_hash=tx_hash,
        sequence_index=41,
        timestamp=timestamp,
        location=Location.OPTIMISM,
        event_type=HistoryEventType.DEPOSIT,
        event_subtype=HistoryEventSubType.DEPOSIT_FOR_WRAPPED,
        asset=EvmToken('eip155:10/erc20:0x68f180fcCe6836688e9084f035309E29Bf0A2095'),
        amount=FVal(wbtc_amount := '0.00000006'),
        location_label=user_address,
        notes=f'Deposit {wbtc_amount} WBTC to Uniswap V2 LP {pool_address}',
        counterparty=CPT_UNISWAP_V2,
        address=pool_address,
        extra_data={'pool_address': pool_address},
    ), EvmEvent(
        tx_hash=tx_hash,
        sequence_index=42,
        timestamp=timestamp,
        location=Location.OPTIMISM,
        event_type=HistoryEventType.RECEIVE,
        event_subtype=HistoryEventSubType.RECEIVE_WRAPPED,
        asset=EvmToken('eip155:10/erc20:0x9250E720C0F2bB732c598bEE54C0aeE195cEA673'),
        amount=FVal(receive_amount := '0.000000000219948894'),
        location_label=user_address,
        notes=f'Receive {receive_amount} UNI-V2 OP-WBTC from Uniswap V2 pool',
        counterparty=CPT_UNISWAP_V2,
        address=pool_address,
    )]


@pytest.mark.vcr(filter_query_parameters=['apikey'])
@pytest.mark.parametrize('arbitrum_one_accounts', [['0xe66976075d2ae54a4c1cd32Eb5F37eb5090CA63F']])
def test_remove_liquidity_on_arbitrum_one(
        arbitrum_one_inquirer: 'ArbitrumOneInquirer',
        arbitrum_one_accounts: list['ChecksumEvmAddress'],
):
    tx_hash = deserialize_evm_tx_hash('0x3f6723656fefb152fb2f4880c8ebb2aef7ada52f93605b421a9666429e472724')  # noqa: E501
    events, _ = get_decoded_events_of_transaction(evm_inquirer=arbitrum_one_inquirer, tx_hash=tx_hash)  # noqa: E501
    pool_address = string_to_evm_address('0x342dEe677FEA9ECAA71A9490B08f9e4ADDEf79D6')
    assert events == [EvmEvent(
        tx_hash=tx_hash,
        sequence_index=0,
        timestamp=(timestamp := TimestampMS(1739737919000)),
        location=Location.ARBITRUM_ONE,
        event_type=HistoryEventType.SPEND,
        event_subtype=HistoryEventSubType.FEE,
        asset=A_ETH,
        amount=FVal(gas_amount := '0.0000013865'),
        location_label=(user_address := arbitrum_one_accounts[0]),
        notes=f'Burn {gas_amount} ETH for gas',
        counterparty=CPT_GAS,
    ), EvmEvent(
        tx_hash=tx_hash,
        sequence_index=1,
        timestamp=timestamp,
        location=Location.ARBITRUM_ONE,
        event_type=HistoryEventType.SPEND,
        event_subtype=HistoryEventSubType.RETURN_WRAPPED,
        asset=EvmToken('eip155:42161/erc20:0x342dEe677FEA9ECAA71A9490B08f9e4ADDEf79D6'),
        amount=FVal(spend_amount := '0.000020354830439389'),
        location_label=user_address,
        notes=f'Send {spend_amount} UNI-V2 FUSD-USDT to Uniswap V2 pool',
        counterparty=CPT_UNISWAP_V2,
        address=pool_address,
    ), EvmEvent(
        tx_hash=tx_hash,
        sequence_index=2,
        timestamp=timestamp,
        location=Location.ARBITRUM_ONE,
        event_type=HistoryEventType.WITHDRAWAL,
        event_subtype=HistoryEventSubType.REDEEM_WRAPPED,
        asset=EvmToken('eip155:42161/erc20:0x894341be568Eae3697408c420f1d0AcFCE6E55f9'),
        amount=FVal(fusd_amount := '20.605223289269023355'),
        location_label=user_address,
        notes=f'Remove {fusd_amount} FUSD from Uniswap V2 LP {pool_address}',
        counterparty=CPT_UNISWAP_V2,
        address=pool_address,
        extra_data={'pool_address': pool_address},
    ), EvmEvent(
        tx_hash=tx_hash,
        sequence_index=3,
        timestamp=timestamp,
        location=Location.ARBITRUM_ONE,
        event_type=HistoryEventType.WITHDRAWAL,
        event_subtype=HistoryEventSubType.REDEEM_WRAPPED,
        asset=EvmToken('eip155:42161/erc20:0xFd086bC7CD5C481DCC9C85ebE478A1C0b69FCbb9'),
        amount=FVal(usdt_amount := '20.217226'),
        location_label=user_address,
        notes=f'Remove {usdt_amount} USDT from Uniswap V2 LP {pool_address}',
        counterparty=CPT_UNISWAP_V2,
        address=pool_address,
        extra_data={'pool_address': pool_address},
    )]<|MERGE_RESOLUTION|>--- conflicted
+++ resolved
@@ -576,13 +576,8 @@
             counterparty=CPT_GAS,
             address=None,
         ), EvmEvent(
-<<<<<<< HEAD
-            tx_hash=evmhash,
+            tx_hash=tx_hash,
             sequence_index=1,
-=======
-            tx_hash=tx_hash,
-            sequence_index=238,
->>>>>>> 430fbbee
             timestamp=TimestampMS(1615943669000),
             location=Location.ETHEREUM,
             event_type=HistoryEventType.SPEND,
@@ -594,13 +589,8 @@
             counterparty=CPT_UNISWAP_V2,
             address=string_to_evm_address('0xFfA98A091331Df4600F87C9164cD27e8a5CD2405'),
         ), EvmEvent(
-<<<<<<< HEAD
-            tx_hash=evmhash,
+            tx_hash=tx_hash,
             sequence_index=2,
-=======
-            tx_hash=tx_hash,
-            sequence_index=240,
->>>>>>> 430fbbee
             timestamp=TimestampMS(1615943669000),
             location=Location.ETHEREUM,
             event_type=HistoryEventType.WITHDRAWAL,
@@ -613,13 +603,8 @@
             address=string_to_evm_address('0xFfA98A091331Df4600F87C9164cD27e8a5CD2405'),
             extra_data={'pool_address': '0xFfA98A091331Df4600F87C9164cD27e8a5CD2405'},
         ), EvmEvent(
-<<<<<<< HEAD
-            tx_hash=evmhash,
+            tx_hash=tx_hash,
             sequence_index=3,
-=======
-            tx_hash=tx_hash,
-            sequence_index=241,
->>>>>>> 430fbbee
             timestamp=TimestampMS(1615943669000),
             location=Location.ETHEREUM,
             event_type=HistoryEventType.WITHDRAWAL,
