--- conflicted
+++ resolved
@@ -54,11 +54,7 @@
         data={
             'token_kind': 'evm',
             'token_identifier': 'eip155:1/erc20:0x9518c9063eB0262D791f38d8d6Eb0aca33c63ed0',  # cvxsteCRV  # noqa: E501
-<<<<<<< HEAD
-            'seen_tx_reference': tx_hex,
-=======
-            'seen_tx_hash': tx_hash.hex(),  # pylint: disable=no-member
->>>>>>> 430fbbee
+            'seen_tx_reference': tx_hash.hex(),  # pylint: disable=no-member
         },
     )
     assert mocked_notifier.pop_message() == MockedWsMessage(
