import os
<<<<<<< HEAD
=======
import shutil
import sqlite3
>>>>>>> 53412c71
import warnings as test_warnings
from pathlib import Path
from tempfile import TemporaryDirectory
from unittest.mock import PropertyMock, patch

import pytest
from eth_utils import is_checksum_address

from rotkehlchen.assets.asset import Asset, CryptoAsset, CustomAsset, EvmToken, FiatAsset, Nft
from rotkehlchen.assets.spam_assets import KNOWN_ETH_SPAM_TOKENS
from rotkehlchen.assets.types import AssetType
from rotkehlchen.assets.utils import get_or_create_evm_token, symbol_to_ethereum_token
from rotkehlchen.constants.assets import A_DAI, A_USDT
from rotkehlchen.constants.resolver import ethaddress_to_identifier
from rotkehlchen.db.custom_assets import DBCustomAssets
from rotkehlchen.errors.asset import UnknownAsset, WrongAssetType
from rotkehlchen.errors.misc import InputError
from rotkehlchen.externalapis.coingecko import DELISTED_ASSETS, Coingecko
from rotkehlchen.globaldb.handler import GlobalDBHandler
from rotkehlchen.types import ChainID


def test_unknown_asset():
    """Test than an unknown asset will throw"""
    with pytest.raises(UnknownAsset):
        FiatAsset('jsakdjsladjsakdj')


def test_asset_nft():
    a = Asset('_nft_foo')
    assert a.identifier == '_nft_foo'
    should_not_exist = {'name', 'symbol', 'started', 'forked', 'swapped_for', 'cryptocompare', 'coingecko'}  # noqa: E501
    assert len(should_not_exist & a.__dict__.keys()) == 0


def test_repr():
    btc_repr = repr(CryptoAsset('BTC'))
    assert btc_repr == '<Asset identifier:BTC name:Bitcoin symbol:BTC>'


def test_asset_hashes_properly():
    """Test that assets can be hashed and are equivalent to the canonical string"""
    btc_asset = Asset('BTC')
    eth_asset = Asset('ETH')
    mapping = {btc_asset: 100, 'ETH': 200}

    assert btc_asset in mapping
    assert eth_asset in mapping
    assert 'BTC' in mapping
    assert 'ETH' in mapping

    assert mapping[btc_asset] == 100
    assert mapping[eth_asset] == 200
    assert mapping['BTC'] == 100
    assert mapping['ETH'] == 200


def test_asset_equals():
    btc_asset = Asset('BTC')
    eth_asset = Asset('ETH')
    other_btc_asset = Asset('BTC')

    assert btc_asset == 'BTC'
    assert btc_asset != eth_asset
    assert btc_asset != 'ETH'
    assert btc_asset == other_btc_asset
    assert eth_asset == 'ETH'


def test_ethereum_tokens():
    rdn_asset = EvmToken('eip155:1/erc20:0x255Aa6DF07540Cb5d3d297f0D0D4D84cb52bc8e6')
    assert rdn_asset.evm_address == '0x255Aa6DF07540Cb5d3d297f0D0D4D84cb52bc8e6'
    assert rdn_asset.decimals == 18
    assert rdn_asset.is_evm_token()

    with pytest.raises(WrongAssetType):
        EvmToken('BTC')


def test_cryptocompare_asset_support(cryptocompare):
    """Try to detect if a token that we have as not supported by cryptocompare got added"""
    cc_assets = cryptocompare.all_coins()
    exceptions = (
        ethaddress_to_identifier('0xc88Be04c809856B75E3DfE19eB4dCf0a3B15317a'),  # noqa: E501 # Bankcoin Cash but Balkan Coin in CC
        ethaddress_to_identifier('0xEf51c9377FeB29856E61625cAf9390bD0B67eA18'),     # noqa: E501 # Bionic but Benja Coin in CC
        'BTG-2',   # Bitgem but Bitcoin Gold in CC
        ethaddress_to_identifier('0x499A6B77bc25C26bCf8265E2102B1B3dd1617024'),  # noqa: E501 # Bitether but Bither in CC
        'CBC-2',   # Cashbery coin but Casino Betting Coin in CC
        ethaddress_to_identifier('0x17B26400621695c2D8C2D8869f6259E82D7544c4'),  # noqa: E501 #  CustomContractnetwork but CannaCoin in CC
        ethaddress_to_identifier('0xa456b515303B2Ce344E9d2601f91270f8c2Fea5E'),  # noqa: E501 # Cornichon but Corn in CC
        'CTX',     # Centauri coin but CarTaxi in CC
        ethaddress_to_identifier('0xf14922001A2FB8541a433905437ae954419C2439'),  # noqa: E501 # Direct insurance token but DitCoin in CC
        'DRM',     # Dreamcoin but Dreamchain in CC
        ethaddress_to_identifier('0x82fdedfB7635441aA5A92791D001fA7388da8025'),  # noqa: E501 # Digital Ticks but Data Exchange in CC
        'GNC',     # Galaxy network but Greencoin in CC
        ethaddress_to_identifier('0xfF5c25D2F40B47C4a37f989DE933E26562Ef0Ac0'),  # noqa: E501 # Kora network but Knekted in CC
        ethaddress_to_identifier('0x49bD2DA75b1F7AF1E4dFd6b1125FEcDe59dBec58'),  # noqa: E501 # Linkey but LuckyCoin in CC
        ethaddress_to_identifier('0x5D4d57cd06Fa7fe99e26fdc481b468f77f05073C'),  # noqa: E501 # Netkoin but Neurotoken in CC
        ethaddress_to_identifier('0xD56daC73A4d6766464b38ec6D91eB45Ce7457c44'),  # noqa: E501 # Panvala but Pantos in CC
        ethaddress_to_identifier('0x4689a4e169eB39cC9078C0940e21ff1Aa8A39B9C'),  # noqa: E501 # Proton token but Pink Taxi Token in CC
        ethaddress_to_identifier('0x7Dc4f41294697a7903C4027f6Ac528C5d14cd7eB'),  # noqa: E501 # Remicoin but Russian Miner Coin in CC
        ethaddress_to_identifier('0xBb1f24C0c1554b9990222f036b0AaD6Ee4CAec29'),  # noqa: E501 # Cryptosoul but Phantasma in CC
        ethaddress_to_identifier('0x72430A612Adc007c50e3b6946dBb1Bb0fd3101D1'),  # noqa: E501 # Thingschain but True Investment Coin in CC
        ethaddress_to_identifier('0x9a49f02e128a8E989b443a8f94843C0918BF45E7'),  # noqa: E501 # TOKOK but Tokugawa Coin in CC
        ethaddress_to_identifier('0x9a9bB9b4b11BF8eccff84B58a6CCCCD4058A7f0D'),  # noqa: E501 # Bitcoin card but Vindax Coin in CC
        ethaddress_to_identifier('0x1da015eA4AD2d3e5586E54b9fB0682Ca3CA8A17a'),  # noqa: E501 # Dragon Token but Dark Token in CC
        ethaddress_to_identifier('0x9C78EE466D6Cb57A4d01Fd887D2b5dFb2D46288f'),  # noqa: E501 # Must (Cometh) but Must protocol in CC
        'eip155:137/erc20:0x9C78EE466D6Cb57A4d01Fd887D2b5dFb2D46288f',  # noqa: E501 # Must (Cometh) but Must protocol in CC
        ethaddress_to_identifier('0x73968b9a57c6E53d41345FD57a6E6ae27d6CDB2F'),  # noqa: E501 # Stake DAO token but TerraSDT in CC
        'eip155:137/erc20:0x361A5a4993493cE00f61C32d4EcCA5512b82CE90',  # noqa: E501 # Stake DAO token but TerraSDT in CC
        'eip155:42161/erc20:0x7bA4a00d54A07461D9DB2aEF539e91409943AdC9',  # noqa: E501 # Stake DAO token but TerraSDT in CC
        ethaddress_to_identifier('0x3449FC1Cd036255BA1EB19d65fF4BA2b8903A69a'),  # noqa: E501 # Basis Cash but BACoin in CC
        ethaddress_to_identifier('0xaF1250fa68D7DECD34fD75dE8742Bc03B29BD58e'),  # noqa: E501 # waiting until cryptocompare fixes historical price for this. https://github.com/rotki/rotki/pull/2176
        'FLOW',    # FLOW from dapper labs but "Flow Protocol" in CC
        ethaddress_to_identifier('0x8A9c4dfe8b9D8962B31e4e16F8321C44d48e246E'),  # noqa: E501 # Name change token but Polyswarm in CC
        ethaddress_to_identifier('0x1966d718A565566e8E202792658D7b5Ff4ECe469'),  # noqa: E501 # newdex token but Index token in CC
        ethaddress_to_identifier('0x1F3f9D3068568F8040775be2e8C03C103C61f3aF'),  # noqa: E501 # Archer DAO Governance token but Archcoin in CC
        ethaddress_to_identifier('0x9A0aBA393aac4dFbFf4333B06c407458002C6183'),  # noqa: E501 # Acoconut token but Asiacoin in CC
        ethaddress_to_identifier('0x6a6c2adA3Ce053561C2FbC3eE211F23d9b8C520a'),  # noqa: E501 # Tontoken but Tokamak network in CC
        ethaddress_to_identifier('0xB5FE099475d3030DDe498c3BB6F3854F762A48Ad'),  # noqa: E501 # Finiko token but FunKeyPai network in CC
        ethaddress_to_identifier('0xb0dFd28d3CF7A5897C694904Ace292539242f858'),  # noqa: E501 # Lotto token but LottoCoin in CC
        'eip155:56/erc20:0xF301C8435D4dFA51641f71B0615aDD794b52c8E9',
        ethaddress_to_identifier('0xE4E822C0d5b329E8BB637972467d2E313824eFA0'),  # noqa: E501 # Dfinance token but XFinance in CC
        ethaddress_to_identifier('0xE081b71Ed098FBe1108EA48e235b74F122272E68'),  # noqa: E501 # Gold token but Golden Goose in CC
        'ACM',     # AC Milan Fan Token but Actinium in CC
        'TFC',     # TheFutbolCoin but The Freedom Coin in CC
        ethaddress_to_identifier('0xE4f726Adc8e89C6a6017F01eadA77865dB22dA14'),  # noqa: E501 # balanced crypto pie but 0xE4f726Adc8e89C6a6017F01eadA77865dB22dA14 in CC
        ethaddress_to_identifier('0x7aBc60B3290F68c85f495fD2e0c3Bd278837a313'),  # noqa: E501 # Cyber Movie Chain but Crowdmachine in CC
        ethaddress_to_identifier('0xBAE235823D7255D9D48635cEd4735227244Cd583'),  # noqa: E501 # Staker Token but Gateio Stater in CC
        ethaddress_to_identifier('0xe2DA716381d7E0032CECaA5046b34223fC3f218D'),  # noqa: E501 # Carbon Utility Token but CUTCoin in CC
        ethaddress_to_identifier('0x1FA3bc860bF823d792f04F662f3AA3a500a68814'),  # noqa: E501 # 1X Short Bitcoin Token but Hedgecoin in CC
        ethaddress_to_identifier('0xc7283b66Eb1EB5FB86327f08e1B5816b0720212B'),  # noqa: E501 # Tribe Token (FEI) but another TribeToken in CC
        ethaddress_to_identifier('0x16980b3B4a3f9D89E33311B5aa8f80303E5ca4F8'),  # noqa: E501 # Kira Network (KEX) but another KEX in CC
        'eip155:56/erc20:0x8D11eC38a3EB5E956B052f67Da8Bdc9bef8Abf3E',  # noqa: E501 # Kira Network (KEX) but another KEX in CC
        'DON',     # Donnie Finance but Donation Coin in CC
        'BAG',     # Baguette but not in CC
        ethaddress_to_identifier('0xDe30da39c46104798bB5aA3fe8B9e0e1F348163F'),  # noqa: E501 # Gitcoin (GTC) but another GTC in CC
        ethaddress_to_identifier('0x6D0F5149c502faf215C89ab306ec3E50b15e2892'),  # noqa: E501 # Portion (PRT) but another PRT in CC
        'eip155:56/erc20:0xAF00aAc2431b04EF6afD904d19B08D5146e3A9A0',  # noqa: E501 # Portion (PRT) but another PRT in CC
        'eip155:56/erc20:0xaC472D0EED2B8a2f57a6E304eA7eBD8E88D1d36f',  # Animecoin (ANI) but another ANI in CC  # noqa: E501
        'eip155:56/erc20:0xb897D0a0f68800f8Be7D69ffDD1c24b69f57Bf3e',  # Electra Protocol (XEP) but another XEP in CC  # noqa: E501
        ethaddress_to_identifier('0xcbb20D755ABAD34cb4a9b5fF6Dd081C76769f62e'),  # noqa: E501 # Cash Global Coin (CGC) but another CGC in CC
        ethaddress_to_identifier('0x9BE89D2a4cd102D8Fecc6BF9dA793be995C22541'),  # noqa: E501 # Binance Wrapped BTC (BBTC) but another BBTC in CC
        'eip155:56/erc20:0x42F6f551ae042cBe50C739158b4f0CAC0Edb9096',  # noqa: E501 # Nerve Finance (NRV) but another NRV in CC
        'EDR-2',   # Endor Protocol Token but we have E-Dinar Coin
        ethaddress_to_identifier('0xDa007777D86AC6d989cC9f79A73261b3fC5e0DA0'),  # noqa: E501 # Dappnode (NODE) but another NODE in CC
        'QI',  # BENQI (QI) but another QI in CC
        ethaddress_to_identifier('0x1A4b46696b2bB4794Eb3D4c26f1c55F9170fa4C5'),  # noqa: E501 # BitDao (BIT) but another BIT in CC
        ethaddress_to_identifier('0x993864E43Caa7F7F12953AD6fEb1d1Ca635B875F'),  # noqa: E501 # Singularity DAO (SDAO) but another SDAO in CC
        'eip155:56/erc20:0x90Ed8F1dc86388f14b64ba8fb4bbd23099f18240',  # noqa: E501 # Singularity DAO (SDAO) but another SDAO in CC
        ethaddress_to_identifier('0x114f1388fAB456c4bA31B1850b244Eedcd024136'),  # noqa: E501 # Cool Vauld (COOL) but another COOL in CC
        ethaddress_to_identifier('0xD70240Dd62F4ea9a6A2416e0073D72139489d2AA'),  # noqa: E501 # Glyph vault (GLYPH) but another GLYPH in CC
        ethaddress_to_identifier('0x269616D549D7e8Eaa82DFb17028d0B212D11232A'),  # noqa: E501 # PUNK vault (PUNK) but another PUNK in CC
        ethaddress_to_identifier('0x2d94AA3e47d9D5024503Ca8491fcE9A2fB4DA198'),  # noqa: E501 # Bankless token (BANK) but another BANK in CC
        'eip155:137/erc20:0xDB7Cb471dd0b49b29CAB4a1C14d070f27216a0Ab',  # noqa: E501 # Bankless token (BANK) but another BANK in CC
        ethaddress_to_identifier('0x1456688345527bE1f37E9e627DA0837D6f08C925'),  # noqa: E501 # USDP stablecoin (USDP) but another USDP in CC
        'POLIS',  # Star Atlas DAO (POLIS) but another POLIS in CC
        ethaddress_to_identifier('0x670f9D9a26D3D42030794ff035d35a67AA092ead'),  # noqa: E501 # XBullion Token (GOLD) but another GOLD in CC
        ethaddress_to_identifier('0x3b58c52C03ca5Eb619EBa171091c86C34d603e5f'),  # noqa: E501 # MCI Coin (MCI) but another MCI in CC
        ethaddress_to_identifier('0x5dD57Da40e6866C9FcC34F4b6DDC89F1BA740DfE'),  # noqa: E501 # Bright(BRIGHT) but another BRIGHT in CC
        'eip155:100/erc20:0x83FF60E2f93F8eDD0637Ef669C69D5Fb4f64cA8E',  # noqa: E501 # Bright(BRIGHT) but another BRIGHT in CC
        ethaddress_to_identifier('0x40284109c3309A7C3439111bFD93BF5E0fBB706c'),  # noqa: E501 # Motiv protocol but another MOV in CC
        ethaddress_to_identifier('0xba5BDe662c17e2aDFF1075610382B9B691296350'),  # noqa: E501 # Super Rare but another RARE in CC
        ethaddress_to_identifier('0x9D65fF81a3c488d585bBfb0Bfe3c7707c7917f54'),  # noqa: E501 # SSV token but another SSV in CC
        ethaddress_to_identifier('0x7b35Ce522CB72e4077BaeB96Cb923A5529764a00'),  # noqa: E501 # Impermax but another IMX in CC
        'eip155:137/erc20:0x60bB3D364B765C497C8cE50AE0Ae3f0882c5bD05',  # noqa: E501 # Impermax but another IMX in CC
        'eip155:42161/erc20:0x9c67eE39e3C4954396b9142010653F17257dd39C',  # noqa: E501 # Impermax but another IMX in CC
        'eip155:43114/erc20:0xeA6887e4a9CdA1B77E70129E5Fba830CdB5cdDef',  # noqa: E501 # Impermax but another IMX in CC
        ethaddress_to_identifier('0x47481c1b44F2A1c0135c45AA402CE4F4dDE4D30e'),  # noqa: E501 # Meetple but another MPT in CC
        'eip155:56/erc20:0xE4FAE3Faa8300810C835970b9187c268f55D998F',  # noqa: E501 # catecoin but another CATE in CC
        'eip155:56/erc20:0x20de22029ab63cf9A7Cf5fEB2b737Ca1eE4c82A6'  # noqa: E501 # tranchess but another CHESS in CC
        'BNC',  # Bifrost but another BNC in CC
        'eip155:56/erc20:0x8C851d1a123Ff703BD1f9dabe631b69902Df5f97',  # noqa: E501 # BinaryX but anohter BNX in CC
        'eip155:56/erc20:0x23CE9e926048273eF83be0A3A8Ba9Cb6D45cd978',  # noqa: E501 # Mines of Dalarnia but a different DAR in CC
        ethaddress_to_identifier('0xEf51c9377FeB29856E61625cAf9390bD0B67eA18'),  # noqa: E501 # Bionic but another BNC in CC
        'CHESS',  # tranchess but another chess in CC
        'BNC',  # bifrost but another BNC in CC
        ethaddress_to_identifier('0x9e6C59321CEB205d5d3BC6c539c017aF6159B16c'),  # noqa: E501 # Mindcell but another MDC in CC
        'TIME',  # Wonderland but another TIME in CC
        'STARS',  # StarLaunch but another STARS in CC
        ethaddress_to_identifier('0x60EF10EDfF6D600cD91caeCA04caED2a2e605Fe5'),  # noqa: E501 # Mochi inu but MOCHI SWAP in CC
        ethaddress_to_identifier('0x3496B523e5C00a4b4150D6721320CdDb234c3079'),  # noqa: E501 # numbers protocol but another NUM in CC
        'eip155:56/erc20:0xeCEB87cF00DCBf2D4E2880223743Ff087a995aD9',  # noqa: E501 # numbers protocol but another NUM in CC
        ethaddress_to_identifier('0x8dB253a1943DdDf1AF9bcF8706ac9A0Ce939d922'),  # noqa: E501 # unbound protocol but another UNB in CC
        'eip155:56/erc20:0x301AF3Eff0c904Dc5DdD06FAa808f653474F7FcC',  # noqa: E501 # unbound protocol but another UNB in CC
        'eip155:56/erc20:0xDa4714fEE90Ad7DE50bC185ccD06b175D23906c1',  # noqa: E501 # gozilla but another GODZ in CC
        'DFL',  # Defi land but another DFL in CC
        'CDEX',  # Codex but another CDEX in CC
        'MIMO',  # mimosa but another MIMO in CC
        ethaddress_to_identifier('0x73d7c860998CA3c01Ce8c808F5577d94d545d1b4'),  # noqa: E501 # IXS token but IXS swap in CC
        'TULIP',  # Solfarm but TULIP project in CC
        'AIR',  # altair but another AIR in CC
        ethaddress_to_identifier('0xfC1Cb4920dC1110fD61AfaB75Cf085C1f871b8C6'),  # noqa: E501 # edenloop but cc has electron
        ethaddress_to_identifier('0x3392D8A60B77F8d3eAa4FB58F09d835bD31ADD29'),  # noqa: E501 # indiegg but cc has indicoin
        'NBT',  # nanobyte but cc has nix bridge
        'eip155:43114/erc20:0x3CE2fceC09879af073B53beF5f4D04327a1bC032',  # noqa: E501 # Hurricane nft but cc has nano healthcare
        'ZBC',  # zebec but cc has zilbercoin
        'MINE',  # spacemine but cc has instamine
        'eip155:56/erc20:0x6397de0F9aEDc0F7A8Fa8B438DDE883B9c201010',  # noqa: E501 # sincity but cc has sinnoverse
        'GST-2',  # green satoshi coin but cc has gstcoin
        ethaddress_to_identifier('0xBa3335588D9403515223F109EdC4eB7269a9Ab5D'),  # noqa: E501 # gearbox but cc has metagear
        ethaddress_to_identifier('0xA68Dd8cB83097765263AdAD881Af6eeD479c4a33'),  # noqa: E501 # fees.wtf but cc has WTF token
        'AUSD',  # alpaca usd but cc has appeal dollar
        'PLY',  # Aurigami but cc has playcoin
        'MLS',  # Pikaster but cc has crop
        ethaddress_to_identifier('0xcCeD5B8288086BE8c38E23567e684C3740be4D48'),  # noqa: E501 # rouletteToken but cc has Runner land
        ethaddress_to_identifier('0xb4bebD34f6DaaFd808f73De0d10235a92Fbb6c3D'),  # noqa: E501 # Yearn index but cc has yeti finance
        ethaddress_to_identifier('0xC76FB75950536d98FA62ea968E1D6B45ffea2A55'),  # noqa: E501 # Unit protocol but cc has clash of lilliput
        ethaddress_to_identifier('0xbc6E06778708177a18210181b073DA747C88490a'),  # noqa: E501 # Syndicate but cc has mobland
        ethaddress_to_identifier('0x23894DC9da6c94ECb439911cAF7d337746575A72'),  # noqa: E501 # geojam but cc has tune.fm
        'WELL',  # Moonwell but cc has well
        ethaddress_to_identifier('0xeEd4d7316a04ee59de3d301A384262FFbDbd589a'),  # noqa: E501 # Page network but cc has PhiGold
        ethaddress_to_identifier('0xbb70AdbE39408cB1E5258702ea8ADa7c81165b73'),  # noqa: E501 # AnteDao but cc has ante
        'eip155:56/erc20:0xDCEcf0664C33321CECA2effcE701E710A2D28A3F',  # Alpaca USD but cc has appeal dollar  # noqa: E501
        'GBPT',  # pound but cc has listed poundtoken
        'MNFT',  # mongol NFT but cc has marvelous NFT
        'ETHS',  # Ethereum PoS fork IOU but CC has ethereum script
        'eip155:137/erc20:0xabEDe05598760E399ed7EB24900b30C51788f00F',  # noqa: E501 # stepwatch but cc has kava swap
        'BSX',  # basilixc but cc has bitspace
        'eip155:43114/erc20:0xb54f16fB19478766A268F172C9480f8da1a7c9C3',  # noqa: E501 # wonderland but a different time in cc
        'eip155:56/erc20:0x5F2F6c4C491B690216E0f8Ea753fF49eF4E36ba6',  # noqa: E501 # Metaland but cc has crops
        ethaddress_to_identifier('0x2620638EDA99F9e7E902Ea24a285456EE9438861'),  # noqa: E501 # crust storeage but cc has consentium
        'FB',  # fitbit but cc has fenerbache
        'CMP',  # cadecius but cc has compcoin
        'KUSD',  # kolibri usd but cc has kowala
        ethaddress_to_identifier('0x4b13006980aCB09645131b91D259eaA111eaF5Ba'),  # noqa: E501 # mycelium but cc has a different one
        'eip155:42161/erc20:0xC74fE4c715510Ec2F8C61d70D397B32043F55Abe',  # noqa: E501 # mycelium but cc has a different one
        'eip155:56/erc20:0xfEB4e9B932eF708c498Cc997ABe51D0EE39300cf',  # noqa: E501 # getkicks but cc has sessia
        ethaddress_to_identifier('0x06450dEe7FD2Fb8E39061434BAbCFC05599a6Fb8'),  # noqa: E501 xen crypto but cc has xenxin
        ethaddress_to_identifier('0x3593D125a4f7849a1B059E64F4517A86Dd60c95d'),  # noqa: E501 mantra dao but cc has another MO
    )
    for asset_data in GlobalDBHandler().get_all_asset_data(mapping=False):
        potential_support = (
            asset_data.cryptocompare == '' and
            asset_data.symbol in cc_assets and
            asset_data.identifier not in exceptions
        )
        if potential_support:
            msg = (
                f'We have {asset_data.identifier} with symbol {asset_data.symbol} as not supported'
                f' by cryptocompare but the symbol appears in its supported assets'
            )
            test_warnings.warn(UserWarning(msg))


def test_assets_tokens_addresses_are_checksummed():
    """Test that all ethereum saved token asset addresses are checksummed"""
    for asset_data in GlobalDBHandler().get_all_asset_data(mapping=False):
        if not asset_data.asset_type == AssetType.EVM_TOKEN:
            continue

        msg = (
            f'Ethereum token\'s {asset_data.name} ethereum address '
            f'is not checksummed {asset_data.address}'
        )
        assert is_checksum_address(asset_data.address), msg


def test_asset_identifiers_are_unique_all_lowercased():
    """Test that adding an identifier that exists but with different case, would fail"""
    with pytest.raises(InputError):
        GlobalDBHandler().add_asset(
            'Eth',
            AssetType.BINANCE_TOKEN,
            {'name': 'a', 'symbol': 'b'},
        )


def test_case_does_not_matter_for_asset_constructor():
    """Test that whatever case we give to asset constructor result is the same"""
    a1 = CryptoAsset('bTc')
    a2 = CryptoAsset('BTC')
    assert a1 == a2
    assert a1.identifier == 'BTC'
    assert a2.identifier == 'BTC'

    # We use a token that is only in ethereum (redacted)
    a3 = symbol_to_ethereum_token('BTRFLY')
    a4 = symbol_to_ethereum_token('BtRfLy')
    assert a3.identifier == a4.identifier == ethaddress_to_identifier('0xC0d4Ceb216B3BA9C3701B291766fDCbA977ceC3A')  # noqa: E501


@pytest.mark.skipif(
    'CI' in os.environ,
    reason='SLOW TEST -- it executes locally every time we check the assets so can be skipped',
)
def test_coingecko_identifiers_are_reachable(socket_enabled):  # pylint: disable=unused-argument
    """
    Test that all assets have a coingecko entry and that all the identifiers exist in coingecko
    """
    coingecko = Coingecko()
    all_coins = coingecko.all_coins()
    # If coingecko identifier is missing test is trying to suggest possible assets.
    symbol_checked_exceptions = (  # This is the list of already checked assets
        # only 300 in coingecko is spartan coin: https://www.coingecko.com/en/coins/spartan
        ethaddress_to_identifier('0xaEc98A708810414878c3BCDF46Aad31dEd4a4557'),
        # no arcade city in coingeko. Got other ARC symbol tokens
        ethaddress_to_identifier('0xAc709FcB44a43c35F0DA4e3163b117A17F3770f5'),
        # no avalon in coingecko. Got travalala.com
        ethaddress_to_identifier('0xeD247980396B10169BB1d36f6e278eD16700a60f'),
        # no Bionic in coingecko. Got Bnoincoin
        ethaddress_to_identifier('0xEf51c9377FeB29856E61625cAf9390bD0B67eA18'),
        # no Bitair in coingecko. Got other BTCA symbol tokens
        ethaddress_to_identifier('0x02725836ebF3eCDb1cDf1c7b02FcbBfaa2736AF8'),
        # no Bither in coingecko. Got other BTR symbol tokens
        ethaddress_to_identifier('0xcbf15FB8246F679F9Df0135881CB29a3746f734b'),
        # no Content and Ad Network in coingecko. Got other CAN symbol tokens
        ethaddress_to_identifier('0x5f3789907b35DCe5605b00C0bE0a7eCDBFa8A841'),
        # no DICE money in coingecko. Got other CET symbol tokens
        ethaddress_to_identifier('0xF660cA1e228e7BE1fA8B4f5583145E31147FB577'),
        # no Cyberfi in coingecko. Got other CFI symbol tokens
        ethaddress_to_identifier('0x12FEF5e57bF45873Cd9B62E9DBd7BFb99e32D73e'),
        # The DAO is not in coingecko. Got other DAO symbol tokens
        ethaddress_to_identifier('0xBB9bc244D798123fDe783fCc1C72d3Bb8C189413'),
        # no Earth Token in coingecko. Got other EARTH symbol token and in BSC
        ethaddress_to_identifier('0x900b4449236a7bb26b286601dD14d2bDe7a6aC6c'),
        # no iDice in coingecko. Got other ICE symbol token
        ethaddress_to_identifier('0x5a84969bb663fb64F6d015DcF9F622Aedc796750'),
        # no InvestFeed token in coingecko. Got other IFT symbol token
        ethaddress_to_identifier('0x7654915A1b82D6D2D0AFc37c52Af556eA8983c7E'),
        # no Invacio token in coingecko. Got other INV symbol token
        ethaddress_to_identifier('0xEcE83617Db208Ad255Ad4f45Daf81E25137535bb'),
        # no Live Start token in coingecko. Got other LIVE symbol token
        ethaddress_to_identifier('0x24A77c1F17C547105E14813e517be06b0040aa76'),
        # no Musiconomi in coingecko. Got other MCI symbol token
        ethaddress_to_identifier('0x138A8752093F4f9a79AaeDF48d4B9248fab93c9C'),
        # no Remicoin in coingecko. Got other RMC symbol token
        ethaddress_to_identifier('0x7Dc4f41294697a7903C4027f6Ac528C5d14cd7eB'),
        # no Sola token in coingecko. Got other SOL symbol token
        ethaddress_to_identifier('0x1F54638b7737193FFd86c19Ec51907A7c41755D8'),
        # no Bitcoin card token in coingecko. Got other VD symbol token
        ethaddress_to_identifier('0x9a9bB9b4b11BF8eccff84B58a6CCCCD4058A7f0D'),
        # no Venus Energy token in coingecko. Got other VENUS symbol token
        ethaddress_to_identifier('0xEbeD4fF9fe34413db8fC8294556BBD1528a4DAca'),
        # no WinToken in coingecko. Got other WIN symbol token
        ethaddress_to_identifier('0xBfaA8cF522136C6FAfC1D53Fe4b85b4603c765b8'),
        # no Snowball in coingecko. Got other SNBL symbol token
        ethaddress_to_identifier('0x198A87b3114143913d4229Fb0f6D4BCb44aa8AFF'),
        # Token suggestion doesn't match token in db
        ethaddress_to_identifier('0xFD25676Fc2c4421778B18Ec7Ab86E7C5701DF187'),
        # Token suggestion doesn't match token in db
        ethaddress_to_identifier('0xcca0c9c383076649604eE31b20248BC04FdF61cA'),
        # Token suggestion doesn't match token in db
        ethaddress_to_identifier('0xAef38fBFBF932D1AeF3B808Bc8fBd8Cd8E1f8BC5'),
        # Token suggestion doesn't match token in db
        ethaddress_to_identifier('0x662aBcAd0b7f345AB7FfB1b1fbb9Df7894f18e66'),
        # Token suggestion doesn't match token in db
        ethaddress_to_identifier('0x497bAEF294c11a5f0f5Bea3f2AdB3073DB448B56'),
        # Token suggestion doesn't match token in db
        ethaddress_to_identifier('0xAbdf147870235FcFC34153828c769A70B3FAe01F'),
        # Token suggestion doesn't match token in db
        ethaddress_to_identifier('0x4DF47B4969B2911C966506E3592c41389493953b'),
        # Token suggestion doesn't match token in db
        ethaddress_to_identifier('0xB563300A3BAc79FC09B93b6F84CE0d4465A2AC27'),
        'ACC',  # no Adcoin in Coingecko. Got other ACC symbol token
        'APH',  # no Aphelion in Coingecko. Got other APH symbol token
        'ARCH',  # no ARCH in Coingecko. Got other ARCH symbol token
        'BET-2',  # no BetaCoin in Coingecko. Got other BET symbol token
        'CCN-2',  # no CannaCoin in Coingecko. Got other CCN symbol token
        'CHAT',  # no ChatCoin in Coingecko. Got other CHAT symbol token
        'CMT-2',  # no Comet in Coingecko. Got other CMT symbol token
        'CRC-2',  # no CrownCoin in Coingecko. Got other CRC symbol token
        'CYC',  # no ConspiracyCoin in Coingecko. Got other CYC symbol token
        'EDR-2',  # no E-Dinar coin in Coingecko. Got other EDR symbol token
        'FLAP',  # no FlappyCoin coin in Coingecko. Got other FLAP symbol token
        'HC-2',  # no Harvest Masternode Coin in Coingecko. Got other HC symbol token
        'KEY-3',  # no KeyCoin Coin in Coingecko. Got other KEY symbol token
        'MUSIC',  # Music in coingecko is nftmusic and not our MUSIC
        'NAUT',  # Token suggestion doesn't match token in db
        'OCC',  # no Octoin Coin in Coingecko. Got other OCC symbol token
        'SPA',  # no SpainCoin Coin in Coingecko. Got other SPA symbol token
        'WEB-2',  # no Webchain in Coingecko. Got other WEB symbol token
        'WOLF',  # no Insanity Coin in Coingecko. Got other WOLF symbol token
        'XAI',  # Token suggestion doesn't match token in db
        'XPB',  # no Pebble Coin in Coingecko. Got other XPB symbol token
        'XNS',  # no Insolar in Coingecko. Got other XNS symbol token
        'PIGGY',  # Coingecko listed another asset PIGGY that is not Piggy Coin
        # coingecko listed CAR that is not our token CarBlock.io
        ethaddress_to_identifier('0x4D9e23a3842fE7Eb7682B9725cF6c507C424A41B'),
        # coingecko listed newb farm with symbol NEWB that is not our newb
        ethaddress_to_identifier('0x5A63Eb358a751b76e58325eadD86c2473fC40e87'),
        # coingecko has BigBang Core (BBC) that is not tradove
        ethaddress_to_identifier('0xe7D3e4413E29ae35B0893140F4500965c74365e5'),
        # MNT is Meownaut in coingecko and not media network token
        ethaddress_to_identifier('0xA9877b1e05D035899131DBd1e403825166D09f92'),
        # Project quantum in coingecko but we have Qubitica
        ethaddress_to_identifier('0xCb5ea3c190d8f82DEADF7ce5Af855dDbf33e3962'),
        # We have Cashbery Coin for symbol CBC that is not listed in the coingecko list
        'CBC-2',
        # We have Air token for symbol AIR. Got another AIR symbol token
        ethaddress_to_identifier('0x27Dce1eC4d3f72C3E457Cc50354f1F975dDEf488'),
        # We have Acorn Collective for symbol OAK. Got another OAK symbol token
        ethaddress_to_identifier('0x5e888B83B7287EED4fB7DA7b7d0A0D4c735d94b3'),
        # Coingecko has yearn v1 vault yUSD
        ethaddress_to_identifier('0x0ff3773a6984aD900f7FB23A9acbf07AC3aDFB06'),
        # Coingecko has yearn v1 vault yUSD (different vault from above but same symbol)
        ethaddress_to_identifier('0x4B5BfD52124784745c1071dcB244C6688d2533d3'),
        # Coingecko has Aston Martin Cognizant Fan Token and we have AeroME
        'AM',
        # Coingecko has Swarm (BZZ) and we have SwarmCoin
        'SWARM',
        # Coingecko has aircoin and we have a different airtoken
        'AIR-2',
        # Coingecko has Attlas Token and we have Authorship
        ethaddress_to_identifier('0x2dAEE1AA61D60A252DC80564499A69802853583A'),
        # Coingecko has Lever Network and we have Leverj
        ethaddress_to_identifier('0x0F4CA92660Efad97a9a70CB0fe969c755439772C'),
        # Coingecko has Twirl Governance Token and we have Target Coin
        ethaddress_to_identifier('0xAc3Da587eac229C9896D919aBC235CA4Fd7f72c1'),
        # Coingecko has MyWish and we have another WISH (ethereum addresses don't match)
        ethaddress_to_identifier('0x1b22C32cD936cB97C28C5690a0695a82Abf688e6'),
        # Coingecko has DroneFly and we have KlondikeCoin for symbol KDC
        'KDC',
        # Coingecko has CoinStarter and we have Student Coin for symbol STC
        ethaddress_to_identifier('0x15B543e986b8c34074DFc9901136d9355a537e7E'),
        # Coingecko has Nano Dogecoin symbol:ndc and we have NEVERDIE
        ethaddress_to_identifier('0xA54ddC7B3CcE7FC8b1E3Fa0256D0DB80D2c10970'),
        # Coingecko has olecoin and we have Olive
        ethaddress_to_identifier('0x9d9223436dDD466FC247e9dbbD20207e640fEf58'),
        # Coingecko has orica and we have origami
        ethaddress_to_identifier('0xd2Fa8f92Ea72AbB35dBD6DECa57173d22db2BA49'),
        # Coingeckop has a different storm token
        ethaddress_to_identifier('0xD0a4b8946Cb52f0661273bfbC6fD0E0C75Fc6433'),
        # We have Centra (CTR) but coingecko has creator platform
        ethaddress_to_identifier('0x96A65609a7B84E8842732DEB08f56C3E21aC6f8a'),
        # We have Gladius Token (GLA) but coingecko has Galaxy adventure
        ethaddress_to_identifier('0x71D01dB8d6a2fBEa7f8d434599C237980C234e4C'),
        # We have reftoken (REF) and coingecko has Ref Finance
        ethaddress_to_identifier('0x89303500a7Abfb178B274FD89F2469C264951e1f'),
        # We have Aidus (AID) and coingecko has aidcoin
        ethaddress_to_identifier('0xD178b20c6007572bD1FD01D205cC20D32B4A6015'),
        # We have depository network but coingecko has depo
        ethaddress_to_identifier('0x89cbeAC5E8A13F0Ebb4C74fAdFC69bE81A501106'),
        # Sinthetic ETH but coingecko has iEthereum
        ethaddress_to_identifier('0xA9859874e1743A32409f75bB11549892138BBA1E'),
        # blocklancer but coingecko has Linker
        ethaddress_to_identifier('0x63e634330A20150DbB61B15648bC73855d6CCF07'),
        # Kora network but coingecko Knekted
        ethaddress_to_identifier('0xfF5c25D2F40B47C4a37f989DE933E26562Ef0Ac0'),
        # gambit but coingecko has another gambit
        ethaddress_to_identifier('0xF67451Dc8421F0e0afEB52faa8101034ed081Ed9'),
        # publica but coingecko has another polkalab
        ethaddress_to_identifier('0x55648De19836338549130B1af587F16beA46F66B'),
        # Spin protocol but spinada in coingecko
        ethaddress_to_identifier('0x4F22310C27eF39FEAA4A756027896DC382F0b5E2'),
        # REBL but another REBL (rebel finance) in coingecko
        ethaddress_to_identifier('0x5F53f7A8075614b699Baad0bC2c899f4bAd8FBBF'),
        # Sp8de (SPX) but another SPX in coingecko
        ethaddress_to_identifier('0x05aAaA829Afa407D83315cDED1d45EB16025910c'),
        # marginless but another MRS in coingecko
        ethaddress_to_identifier('0x1254E59712e6e727dC71E0E3121Ae952b2c4c3b6'),
        # oyster (PRL) but another PRL in coingecko
        ethaddress_to_identifier('0x1844b21593262668B7248d0f57a220CaaBA46ab9'),
        # oyster shell but another SHL in coingecko
        ethaddress_to_identifier('0x8542325B72C6D9fC0aD2Ca965A78435413a915A0'),
        # dorado but another DOR in coingecko
        ethaddress_to_identifier('0x906b3f8b7845840188Eab53c3f5AD348A787752f'),
        # FundYourselfNow but coingecko has affyn
        ethaddress_to_identifier('0x88FCFBc22C6d3dBaa25aF478C578978339BDe77a'),
        # hat exchange but coingecko has joe hat token
        ethaddress_to_identifier('0x9002D4485b7594e3E850F0a206713B305113f69e'),
        # iconomi but coingecko has icon v2
        ethaddress_to_identifier('0x888666CA69E0f178DED6D75b5726Cee99A87D698'),
        # we have mcap and coingecko has meta capital
        ethaddress_to_identifier('0x93E682107d1E9defB0b5ee701C71707a4B2E46Bc'),
        # we have primalbase but coingecko has property blockchain
        ethaddress_to_identifier('0xF4c07b1865bC326A3c01339492Ca7538FD038Cc0'),
        # Sphere Identity and coingecko has Xid Network
        ethaddress_to_identifier('0xB110eC7B1dcb8FAB8dEDbf28f53Bc63eA5BEdd84'),
        # We have ultracoin and coingecko has unitech
        'UTC',
        # We have sonic and coingecko has secretworld
        'SSD',
        # We have shadowchash and coingecko has skydos
        'SDC',
        # We have getgems and coingecko has battlemerchs
        'GEMZ',
        # We have breackout and coingecko has blueark
        'BRK',
        # We have aerocoin and coingecko has aerochain
        'AERO',
        # coingecko has prime dai and we have pickle dai
        ethaddress_to_identifier('0x6949Bb624E8e8A90F87cD2058139fcd77D2F3F87'),
        # sinovate but we have sincity
        'SIN',
        # Hedge protocol but we have Hede crypto coin (book)
        ethaddress_to_identifier('0xfFe8196bc259E8dEDc544d935786Aa4709eC3E64'),
        # realchain but coingecko has reactor
        ethaddress_to_identifier('0x13f25cd52b21650caa8225C9942337d914C9B030'),
        # we have plutusdefi (usde) but coingecko has energi dollar
        'USDE',
        # gearbox is not returned by the coingecko api
        ethaddress_to_identifier('0xBa3335588D9403515223F109EdC4eB7269a9Ab5D'),
        # bitcoindark but coingecko has bitdollars
        'BTCD',
        ethaddress_to_identifier('0x78a73B6CBc5D183CE56e786f6e905CaDEC63547B'),
        # defidollar but has been marked as inactive
        ethaddress_to_identifier('0x5BC25f649fc4e26069dDF4cF4010F9f706c23831'),
        # zeus but has been marked as inactive
        ethaddress_to_identifier('0xe7E4279b80D319EDe2889855135A22021baf0907'),
        # tok but has been marked as inactive
        ethaddress_to_identifier('0x9a49f02e128a8E989b443a8f94843C0918BF45E7'),
        # fabrik but another ft in coingecko
        ethaddress_to_identifier('0x78a73B6CBc5D183CE56e786f6e905CaDEC63547B'),
        # memorycoin but cc has monopoly
        'MMC',
        # lendconnect but cc has localtraders
        ethaddress_to_identifier('0x05C7065d644096a4E4C3FE24AF86e36dE021074b'),
        # tether GBPT but cc has poundtoken
        'GBPT',
    )
    for asset_data in GlobalDBHandler().get_all_asset_data(mapping=False):
        identifier = asset_data.identifier
        if identifier in DELISTED_ASSETS:
            # delisted assets won't be in the mapping
            continue

        if asset_data.asset_type == AssetType.FIAT:
            continue

        found = True
        coingecko_str = asset_data.coingecko
        have_id = True
        if coingecko_str is not None or coingecko_str != '':
            have_id = False
            found = coingecko_str in all_coins

        suggestions = []
        if not found:
            for cc_id, entry in all_coins.items():
                if entry['symbol'].upper() == asset_data.symbol.upper():
                    suggestions.append((cc_id, entry['name'], entry['symbol']))
                    continue

                if entry['name'].upper() == asset_data.symbol.upper():
                    suggestions.append((cc_id, entry['name'], entry['symbol']))
                    continue

        if have_id is False and (len(suggestions) == 0 or identifier in symbol_checked_exceptions):
            continue  # no coingecko identifier and no suggestion or is in known exception

        msg = f'Asset {identifier} with symbol {asset_data.symbol} coingecko mapping does not exist.'  # noqa: E501
        if len(suggestions) != 0:
            for s in suggestions:
                msg += f'\nSuggestion: id:{s[0]} name:{s[1]} symbol:{s[2]}'
        if not found:
            test_warnings.warn(UserWarning(msg))


@pytest.mark.parametrize('use_clean_caching_directory', [True])
@pytest.mark.parametrize('force_reinitialize_asset_resolver', [True])
def test_get_or_create_evm_token(globaldb, database):
    cursor = globaldb.conn.cursor()
    assets_num = cursor.execute('SELECT COUNT(*) from assets;').fetchone()[0]
    assert A_DAI == get_or_create_evm_token(
        userdb=database,
        symbol='DAI',
        evm_address='0x6B175474E89094C44Da98b954EedeAC495271d0F',
        chain_id=ChainID.ETHEREUM,
    )
    # Try getting a DAI token of a different address. Shold add new token to DB
    new_token = get_or_create_evm_token(
        userdb=database,
        symbol='DAI',
        evm_address='0xA379B8204A49A72FF9703e18eE61402FAfCCdD60',
        chain_id=ChainID.ETHEREUM,
    )
    assert cursor.execute('SELECT COUNT(*) from assets;').fetchone()[0] == assets_num + 1
    assert new_token.symbol == 'DAI'
    assert new_token.evm_address == '0xA379B8204A49A72FF9703e18eE61402FAfCCdD60'
    # Try getting a symbol of normal chain with different address. Should add new token to DB
    new_token = get_or_create_evm_token(
        userdb=database,
        symbol='DOT',
        evm_address='0xB179B8204A49672FF9703e18eE61402FAfCCdD60',
        chain_id=ChainID.ETHEREUM,
    )
    assert new_token.symbol == 'DOT'
    assert new_token.evm_address == '0xB179B8204A49672FF9703e18eE61402FAfCCdD60'
    assert cursor.execute('SELECT COUNT(*) from assets;').fetchone()[0] == assets_num + 2
    # Check that token with wrong symbol but existing address is returned
    assert A_USDT == get_or_create_evm_token(
        userdb=database,
        symbol='ROFL',
        evm_address='0xdAC17F958D2ee523a2206206994597C13D831ec7',
        chain_id=ChainID.ETHEREUM,
    )
    assert cursor.execute('SELECT COUNT(*) from assets;').fetchone()[0] == assets_num + 2


def test_spam_assets_are_valid():
    """Test that the information for our own list of spam assets is correct"""
    for address, info in KNOWN_ETH_SPAM_TOKENS.items():
        assert is_checksum_address(address)
        assert 'name' in info
        assert 'symbol' in info
        assert 'decimals' in info


def test_resolve_nft():
    """Test that a special case of nft is handled when checking asset type and when resolving"""
    nft_asset = Asset('_nft_foo')
    assert nft_asset.is_nft() is True
    assert nft_asset.is_fiat() is False
    assert nft_asset.resolve() == Nft.initialize(
        identifier='_nft_foo',
        chain_id=ChainID.ETHEREUM,
    )


def test_symbol_or_name(database):
    db_custom_assets = DBCustomAssets(database)
    db_custom_assets.add_custom_asset(CustomAsset.initialize(
        identifier='xyz',
        name='custom name',
        custom_asset_type='lolkek',
    ))
    assert Asset('ETH').symbol_or_name() == 'ETH'
    assert Asset('xyz').symbol_or_name() == 'custom name'
    with pytest.raises(UnknownAsset):
        Asset('i-dont-exist').symbol_or_name()


def test_load_from_packaged_db(globaldb: GlobalDBHandler):
    """Test that connecting to the packaged globaldb doesn't try to write into it."""
    packaged_db_path = Path(__file__).resolve().parent.parent.parent / 'data' / 'global.db'
    with TemporaryDirectory() as tmpdirname:
        # Create a copy of the global db in a temp file
        dest_file = Path(tmpdirname) / 'data' / 'global.db'
        os.makedirs(dest_file.parent, exist_ok=True)
        backup = shutil.copy(packaged_db_path, dest_file)

        # connect to the database and edit it to verify that we are later connecting
        # to the right one
        conn = sqlite3.connect(dest_file, check_same_thread=False)
        conn.cursor().execute('UPDATE assets SET name="my eth" WHERE identifier="ETH"')
        conn.close()

        # set the permissions for the copy of the globaldb to read only. This ensures
        # that no write happen without raising an error
        backup.chmod(0o444)

        # mock Path parent attribute to return the destination file always
        def parent():
            return Path(tmpdirname)

        # mock the parent method from pathlib in the initialization of the globaldb
        with patch('pathlib.Path.parent', new_callable=PropertyMock) as mock_path:
            mock_path.side_effect = parent
            # the execution of the function shouldn't raise any error
            globaldb.packaged_db_conn()

        # check that we can read from the database and is the correct one
        assert globaldb._packaged_db_conn is not None
        with globaldb._packaged_db_conn.cursor() as cursor:
            cursor.execute('SELECT name FROM assets WHERE identifier="ETH"')
            assert cursor.fetchone()[0] == 'my eth'<|MERGE_RESOLUTION|>--- conflicted
+++ resolved
@@ -1,9 +1,6 @@
 import os
-<<<<<<< HEAD
-=======
 import shutil
 import sqlite3
->>>>>>> 53412c71
 import warnings as test_warnings
 from pathlib import Path
 from tempfile import TemporaryDirectory
