--- conflicted
+++ resolved
@@ -185,11 +185,7 @@
 def test_assets_json_meta():
     """Test that all_assets.json md5 matches and that if md5 changes since last
     time then version is also bumped"""
-<<<<<<< HEAD
-    last_meta = {'md5': 'acfd8d94b867143cc45017bf2e242e5d', 'version': 50}
-=======
-    last_meta = {'md5': '9d34eb6018b8d6013b4cb3fd8af22edf', 'version': 48}
->>>>>>> 55f5029e
+    last_meta = {'md5': '673a4f1efdfd06086fe53baf79236842', 'version': 50}
     data_dir = Path(__file__).resolve().parent.parent.parent / 'data'
     data_md5 = file_md5(data_dir / 'all_assets.json')
 
