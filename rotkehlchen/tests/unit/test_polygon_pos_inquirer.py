from typing import TYPE_CHECKING

import pytest

from rotkehlchen.chain.evm.types import NodeName
from rotkehlchen.tests.utils.ethereum import wait_until_all_nodes_connected
from rotkehlchen.tests.utils.polygon_pos import (
    ALCHEMY_RPC_ENDPOINT,
    POLYGON_POS_NODES_PARAMETERS_WITH_PRUNED_AND_NOT_ARCHIVED,
)
from rotkehlchen.types import SupportedBlockchain

if TYPE_CHECKING:
    from rotkehlchen.chain.polygon_pos.node_inquirer import PolygonPOSInquirer


@pytest.mark.vcr
@pytest.mark.parametrize(*POLYGON_POS_NODES_PARAMETERS_WITH_PRUNED_AND_NOT_ARCHIVED)
@pytest.mark.parametrize('polygon_pos_accounts', [['0xCace5b3c29211740E595850E80478416eE77cA21']])  # to connect to nodes  # noqa: E501
def test_polygon_pos_nodes_prune_and_archive_status(
        polygon_pos_manager_connect_at_start: list[tuple],
        polygon_pos_inquirer: 'PolygonPOSInquirer',
):
    """Checks that connecting to a set of polygon POS nodes, the capabilities of those nodes are
    known and stored. It tests the nodes one by one to avoid the randomness of the connections to
    the nodes while running with the VCR cassettes."""
    polygon_pos_inquirer.maybe_connect_to_nodes(when_tracked_accounts=True)
    wait_until_all_nodes_connected(
        connect_at_start=polygon_pos_manager_connect_at_start,
        evm_inquirer=polygon_pos_inquirer,
    )
    for node_name, web3_node in polygon_pos_inquirer.rpc_mapping.items():
        if node_name.endpoint == 'https://polygon-bor.publicnode.com':
            assert web3_node.is_pruned
            assert not web3_node.is_archive
        elif node_name.endpoint in ('https://rpc.ankr.com/polygon', ALCHEMY_RPC_ENDPOINT):
            assert not web3_node.is_pruned
            assert web3_node.is_archive
        else:
            raise AssertionError(f'Unknown node {node_name} encountered.')

<<<<<<< HEAD
    assert len(polygon_pos_inquirer.rpc_mapping) == len(polygon_pos_manager_connect_at_start)
=======
    assert len(polygon_pos_inquirer.web3_mapping) == len(polygon_pos_manager_connect_at_start)


@pytest.mark.vcr(filter_query_parameters=['apikey'])
def test_json_decode_error_handling(polygon_pos_inquirer):
    """Test that a JSON decode error from a bad RPC node is handled properly"""
    success, msg = polygon_pos_inquirer.attempt_connect(
        node=NodeName(
            name='bad_polygon_rpc',
            endpoint='https://polygon.meowrpc.com',
            owned=False,
            blockchain=SupportedBlockchain.POLYGON_POS,
        ),
    )
    assert success is False
    assert 'polygon.meowrpc.com' in msg
>>>>>>> 06dc9468
<|MERGE_RESOLUTION|>--- conflicted
+++ resolved
@@ -39,10 +39,7 @@
         else:
             raise AssertionError(f'Unknown node {node_name} encountered.')
 
-<<<<<<< HEAD
     assert len(polygon_pos_inquirer.rpc_mapping) == len(polygon_pos_manager_connect_at_start)
-=======
-    assert len(polygon_pos_inquirer.web3_mapping) == len(polygon_pos_manager_connect_at_start)
 
 
 @pytest.mark.vcr(filter_query_parameters=['apikey'])
@@ -57,5 +54,4 @@
         ),
     )
     assert success is False
-    assert 'polygon.meowrpc.com' in msg
->>>>>>> 06dc9468
+    assert 'polygon.meowrpc.com' in msg